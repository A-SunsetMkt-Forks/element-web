--- conflicted
+++ resolved
@@ -443,20 +443,7 @@
         );
     }, 500),
 
-<<<<<<< HEAD
-=======
-    _initialiseMessagePanel: function() {
-        var messagePanel = ReactDOM.findDOMNode(this.refs.messagePanel);
-        this.refs.messagePanel.initialised = true;
-        this.updateTint();
-    },
-
     componentDidUpdate: function() {
-        // we need to initialise the messagepanel if we've just joined the
-        // room. TODO: we really really ought to factor out messagepanel to a
-        // separate component to avoid this ridiculous dance.
-        if (!this.refs.messagePanel) return;
-
         if (this.refs.roomView) {
             var roomView = ReactDOM.findDOMNode(this.refs.roomView);
             if (!roomView.ondrop) {
@@ -466,30 +453,8 @@
                 roomView.addEventListener('dragend', this.onDragLeaveOrEnd);
             }
         }
-
-        if (!this.refs.messagePanel.initialised) {
-            this._initialiseMessagePanel();
-        }
-    },
-
-    _onTimelineUpdated: function(gotResults) {
-        // we might have switched rooms since the load started - just bin
-        // the results if so.
-        if (this.unmounted) return;
-
-        this.setState({
-            paginating: false,
-        });
-
-        if (gotResults) {
-            this.setState({
-                events: this._timelineWindow.getEvents(),
-                canBackPaginate: this._timelineWindow.canPaginate(EventTimeline.BACKWARDS),
-            });
-        }
-    },
-
->>>>>>> 014acbab
+    },
+
     onSearchResultsFillRequest: function(backwards) {
         if (!backwards)
             return q(false);
