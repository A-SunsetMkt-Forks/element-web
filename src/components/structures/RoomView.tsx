--- conflicted
+++ resolved
@@ -166,14 +166,11 @@
     canReply: boolean;
     layout: Layout;
     lowBandwidth: boolean;
-<<<<<<< HEAD
     alwaysShowTimestamps: boolean;
     showTwelveHourTimestamps: boolean;
     readMarkerInViewThresholdMs: number;
     readMarkerOutOfViewThresholdMs: number;
-=======
     showHiddenEventsInTimeline: boolean;
->>>>>>> 4ef4f49e
     showReadReceipts: boolean;
     showRedactions: boolean;
     showJoinLeaves: boolean;
@@ -238,14 +235,11 @@
             canReply: false,
             layout: SettingsStore.getValue("layout"),
             lowBandwidth: SettingsStore.getValue("lowBandwidth"),
-<<<<<<< HEAD
             alwaysShowTimestamps: SettingsStore.getValue("alwaysShowTimestamps"),
             showTwelveHourTimestamps: SettingsStore.getValue("showTwelveHourTimestamps"),
             readMarkerInViewThresholdMs: SettingsStore.getValue("readMarkerInViewThresholdMs"),
             readMarkerOutOfViewThresholdMs: SettingsStore.getValue("readMarkerOutOfViewThresholdMs"),
-=======
             showHiddenEventsInTimeline: SettingsStore.getValue("showHiddenEventsInTimeline"),
->>>>>>> 4ef4f49e
             showReadReceipts: true,
             showRedactions: true,
             showJoinLeaves: true,
@@ -295,8 +289,8 @@
             SettingsStore.watchSetting("readMarkerOutOfViewThresholdMs", null, (...[,,, value]) =>
                 this.setState({ readMarkerOutOfViewThresholdMs: value as number }),
             ),
-            SettingsStore.watchSetting("showHiddenEventsInTimeline", null, () =>
-                this.setState({ showHiddenEventsInTimeline: SettingsStore.getValue("showHiddenEventsInTimeline") }),
+            SettingsStore.watchSetting("showHiddenEventsInTimeline", null, (...[,,, value]) =>
+                this.setState({ showHiddenEventsInTimeline: value as boolean }),
             ),
         ];
     }
