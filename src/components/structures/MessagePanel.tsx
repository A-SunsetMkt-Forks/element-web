/*
Copyright 2016 - 2022 The Matrix.org Foundation C.I.C.

Licensed under the Apache License, Version 2.0 (the "License");
you may not use this file except in compliance with the License.
You may obtain a copy of the License at

    http://www.apache.org/licenses/LICENSE-2.0

Unless required by applicable law or agreed to in writing, software
distributed under the License is distributed on an "AS IS" BASIS,
WITHOUT WARRANTIES OR CONDITIONS OF ANY KIND, either express or implied.
See the License for the specific language governing permissions and
limitations under the License.
*/

import React, { createRef, KeyboardEvent, ReactNode, SyntheticEvent, TransitionEvent } from 'react';
import ReactDOM from 'react-dom';
import classNames from 'classnames';
import { Room } from 'matrix-js-sdk/src/models/room';
import { EventType } from 'matrix-js-sdk/src/@types/event';
import { MatrixEvent } from 'matrix-js-sdk/src/models/event';
import { Relations } from "matrix-js-sdk/src/models/relations";
import { logger } from 'matrix-js-sdk/src/logger';
import { RoomStateEvent } from "matrix-js-sdk/src/models/room-state";

import shouldHideEvent from '../../shouldHideEvent';
import { wantsDateSeparator } from '../../DateUtils';
import { MatrixClientPeg } from '../../MatrixClientPeg';
import SettingsStore from '../../settings/SettingsStore';
import RoomContext, { TimelineRenderingType } from "../../contexts/RoomContext";
import { Layout } from "../../settings/enums/Layout";
import { _t } from "../../languageHandler";
import EventTile, { UnwrappedEventTile, IReadReceiptProps } from "../views/rooms/EventTile";
import { hasText } from "../../TextForEvent";
import IRCTimelineProfileResizer from "../views/elements/IRCTimelineProfileResizer";
import DMRoomMap from "../../utils/DMRoomMap";
import NewRoomIntro from "../views/rooms/NewRoomIntro";
import HistoryTile from "../views/rooms/HistoryTile";
import defaultDispatcher from '../../dispatcher/dispatcher';
import CallEventGrouper from "./CallEventGrouper";
import WhoIsTypingTile from '../views/rooms/WhoIsTypingTile';
import ScrollPanel, { IScrollState } from "./ScrollPanel";
import GenericEventListSummary from '../views/elements/GenericEventListSummary';
import EventListSummary from '../views/elements/EventListSummary';
import DateSeparator from '../views/messages/DateSeparator';
import ErrorBoundary from '../views/elements/ErrorBoundary';
import ResizeNotifier from "../../utils/ResizeNotifier";
import Spinner from "../views/elements/Spinner";
import { RoomPermalinkCreator } from "../../utils/permalinks/Permalinks";
import EditorStateTransfer from "../../utils/EditorStateTransfer";
import { Action } from '../../dispatcher/actions';
import { getEventDisplayInfo } from "../../utils/EventRenderingUtils";
import { IReadReceiptInfo } from "../views/rooms/ReadReceiptMarker";
<<<<<<< HEAD
import { haveRendererForEvent } from "../../events/EventTileFactory";
=======
import { editorRoomKey } from "../../Editing";
>>>>>>> 04e79dff

const CONTINUATION_MAX_INTERVAL = 5 * 60 * 1000; // 5 minutes
const continuedTypes = [EventType.Sticker, EventType.RoomMessage];
const groupedEvents = [
    EventType.RoomMember,
    EventType.RoomThirdPartyInvite,
    EventType.RoomServerAcl,
    EventType.RoomPinnedEvents,
];

// check if there is a previous event and it has the same sender as this event
// and the types are the same/is in continuedTypes and the time between them is <= CONTINUATION_MAX_INTERVAL
export function shouldFormContinuation(
    prevEvent: MatrixEvent,
    mxEvent: MatrixEvent,
    showHiddenEvents: boolean,
    threadsEnabled: boolean,
    timelineRenderingType?: TimelineRenderingType,
): boolean {
    if (timelineRenderingType === TimelineRenderingType.ThreadsList) return false;
    // sanity check inputs
    if (!prevEvent?.sender || !mxEvent.sender) return false;
    // check if within the max continuation period
    if (mxEvent.getTs() - prevEvent.getTs() > CONTINUATION_MAX_INTERVAL) return false;

    // As we summarise redactions, do not continue a redacted event onto a non-redacted one and vice-versa
    if (mxEvent.isRedacted() !== prevEvent.isRedacted()) return false;

    // Some events should appear as continuations from previous events of different types.
    if (mxEvent.getType() !== prevEvent.getType() &&
        (!continuedTypes.includes(mxEvent.getType() as EventType) ||
            !continuedTypes.includes(prevEvent.getType() as EventType))) return false;

    // Check if the sender is the same and hasn't changed their displayname/avatar between these events
    if (mxEvent.sender.userId !== prevEvent.sender.userId ||
        mxEvent.sender.name !== prevEvent.sender.name ||
        mxEvent.sender.getMxcAvatarUrl() !== prevEvent.sender.getMxcAvatarUrl()) return false;

    // Thread summaries in the main timeline should break up a continuation
    if (threadsEnabled && prevEvent.isThreadRoot &&
        timelineRenderingType !== TimelineRenderingType.Thread) return false;

    // if we don't have tile for previous event then it was shown by showHiddenEvents and has no SenderProfile
    if (!haveRendererForEvent(prevEvent, showHiddenEvents)) return false;

    return true;
}

interface IProps {
    // the list of MatrixEvents to display
    events: MatrixEvent[];

    // true to give the component a 'display: none' style.
    hidden?: boolean;

    // true to show a spinner at the top of the timeline to indicate
    // back-pagination in progress
    backPaginating?: boolean;

    // true to show a spinner at the end of the timeline to indicate
    // forward-pagination in progress
    forwardPaginating?: boolean;

    // ID of an event to highlight. If undefined, no event will be highlighted.
    highlightedEventId?: string;

    // The room these events are all in together, if any.
    // (The notification panel won't have a room here, for example.)
    room?: Room;

    // Should we show URL Previews
    showUrlPreview?: boolean;

    // event after which we should show a read marker
    readMarkerEventId?: string;

    // whether the read marker should be visible
    readMarkerVisible?: boolean;

    // the userid of our user. This is used to suppress the read marker
    // for pending messages.
    ourUserId?: string;

    // whether the timeline can visually go back any further
    canBackPaginate?: boolean;

    // whether to show read receipts
    showReadReceipts?: boolean;

    // true if updates to the event list should cause the scroll panel to
    // scroll down when we are at the bottom of the window. See ScrollPanel
    // for more details.
    stickyBottom?: boolean;

    // className for the panel
    className: string;

    // show twelve hour timestamps
    isTwelveHour?: boolean;

    // show timestamps always
    alwaysShowTimestamps?: boolean;

    // whether to show reactions for an event
    showReactions?: boolean;

    // which layout to use
    layout?: Layout;

    resizeNotifier: ResizeNotifier;
    permalinkCreator?: RoomPermalinkCreator;
    editState?: EditorStateTransfer;

    // callback which is called when the panel is scrolled.
    onScroll?(event: Event): void;

    // callback which is called when the user interacts with the room timeline
    onUserScroll(event: SyntheticEvent): void;

    // callback which is called when more content is needed.
    onFillRequest?(backwards: boolean): Promise<boolean>;

    // helper function to access relations for an event
    onUnfillRequest?(backwards: boolean, scrollToken: string): void;

    getRelationsForEvent?(eventId: string, relationType: string, eventType: string): Relations;

    hideThreadedMessages?: boolean;
    disableGrouping?: boolean;

    callEventGroupers: Map<string, CallEventGrouper>;
}

interface IState {
    ghostReadMarkers: string[];
    showTypingNotifications: boolean;
    hideSender: boolean;
}

interface IReadReceiptForUser {
    lastShownEventId: string;
    receipt: IReadReceiptProps;
}

/* (almost) stateless UI component which builds the event tiles in the room timeline.
 */
export default class MessagePanel extends React.Component<IProps, IState> {
    static contextType = RoomContext;
    public context!: React.ContextType<typeof RoomContext>;

    static defaultProps = {
        disableGrouping: false,
    };

    // opaque readreceipt info for each userId; used by ReadReceiptMarker
    // to manage its animations
    private readonly readReceiptMap: { [userId: string]: IReadReceiptInfo } = {};

    // Track read receipts by event ID. For each _shown_ event ID, we store
    // the list of read receipts to display:
    //   [
    //       {
    //           userId: string,
    //           member: RoomMember,
    //           ts: number,
    //       },
    //   ]
    // This is recomputed on each render. It's only stored on the component
    // for ease of passing the data around since it's computed in one pass
    // over all events.
    private readReceiptsByEvent: Record<string, IReadReceiptProps[]> = {};

    // Track read receipts by user ID. For each user ID we've ever shown a
    // a read receipt for, we store an object:
    //   {
    //       lastShownEventId: string,
    //       receipt: {
    //           userId: string,
    //           member: RoomMember,
    //           ts: number,
    //       },
    //   }
    // so that we can always keep receipts displayed by reverting back to
    // the last shown event for that user ID when needed. This may feel like
    // it duplicates the receipt storage in the room, but at this layer, we
    // are tracking _shown_ event IDs, which the JS SDK knows nothing about.
    // This is recomputed on each render, using the data from the previous
    // render as our fallback for any user IDs we can't match a receipt to a
    // displayed event in the current render cycle.
    private readReceiptsByUserId: Record<string, IReadReceiptForUser> = {};

    private readonly showHiddenEventsInTimeline: boolean;
    private readonly threadsEnabled: boolean;
    private isMounted = false;

    private readMarkerNode = createRef<HTMLLIElement>();
    private whoIsTyping = createRef<WhoIsTypingTile>();
    private scrollPanel = createRef<ScrollPanel>();

    private readonly showTypingNotificationsWatcherRef: string;
    private eventTiles: Record<string, UnwrappedEventTile> = {};

    // A map to allow groupers to maintain consistent keys even if their first event is uprooted due to back-pagination.
    public grouperKeyMap = new WeakMap<MatrixEvent, string>();

    constructor(props, context) {
        super(props, context);

        this.state = {
            // previous positions the read marker has been in, so we can
            // display 'ghost' read markers that are animating away
            ghostReadMarkers: [],
            showTypingNotifications: SettingsStore.getValue("showTypingNotifications"),
            hideSender: this.shouldHideSender(),
        };

        // Cache these settings on mount since Settings is expensive to query,
        // and we check this in a hot code path. This is also cached in our
        // RoomContext, however we still need a fallback for roomless MessagePanels.
        this.showHiddenEventsInTimeline = SettingsStore.getValue("showHiddenEventsInTimeline");
        this.threadsEnabled = SettingsStore.getValue("feature_thread");

        this.showTypingNotificationsWatcherRef =
            SettingsStore.watchSetting("showTypingNotifications", null, this.onShowTypingNotificationsChange);
    }

    componentDidMount() {
        this.calculateRoomMembersCount();
        this.props.room?.currentState.on(RoomStateEvent.Update, this.calculateRoomMembersCount);
        this.isMounted = true;
    }

    componentWillUnmount() {
        this.isMounted = false;
        this.props.room?.currentState.off(RoomStateEvent.Update, this.calculateRoomMembersCount);
        SettingsStore.unwatchSetting(this.showTypingNotificationsWatcherRef);
    }

    componentDidUpdate(prevProps, prevState) {
        if (prevProps.layout !== this.props.layout) {
            this.calculateRoomMembersCount();
        }

        if (prevProps.readMarkerVisible && this.props.readMarkerEventId !== prevProps.readMarkerEventId) {
            const ghostReadMarkers = this.state.ghostReadMarkers;
            ghostReadMarkers.push(prevProps.readMarkerEventId);
            this.setState({
                ghostReadMarkers,
            });
        }

        const pendingEditItem = this.pendingEditItem;
        if (!this.props.editState && this.props.room && pendingEditItem) {
            const event = this.props.room.findEventById(pendingEditItem);
            defaultDispatcher.dispatch({
                action: Action.EditEvent,
                event: !event?.isRedacted() ? event : null,
                timelineRenderingType: this.context.timelineRenderingType,
            });
        }
    }

    private shouldHideSender(): boolean {
        return this.props.room?.getInvitedAndJoinedMemberCount() <= 2 && this.props.layout === Layout.Bubble;
    }

    private calculateRoomMembersCount = (): void => {
        this.setState({
            hideSender: this.shouldHideSender(),
        });
    };

    private onShowTypingNotificationsChange = (): void => {
        this.setState({
            showTypingNotifications: SettingsStore.getValue("showTypingNotifications"),
        });
    };

    /* get the DOM node representing the given event */
    public getNodeForEventId(eventId: string): HTMLElement {
        if (!this.eventTiles) {
            return undefined;
        }

        return this.eventTiles[eventId]?.ref?.current;
    }

    public getTileForEventId(eventId: string): UnwrappedEventTile {
        if (!this.eventTiles) {
            return undefined;
        }
        return this.eventTiles[eventId];
    }

    /* return true if the content is fully scrolled down right now; else false.
     */
    public isAtBottom(): boolean {
        return this.scrollPanel.current?.isAtBottom();
    }

    /* get the current scroll state. See ScrollPanel.getScrollState for
     * details.
     *
     * returns null if we are not mounted.
     */
    public getScrollState(): IScrollState {
        return this.scrollPanel.current?.getScrollState() ?? null;
    }

    // returns one of:
    //
    //  null: there is no read marker
    //  -1: read marker is above the window
    //   0: read marker is within the window
    //  +1: read marker is below the window
    public getReadMarkerPosition(): number {
        const readMarker = this.readMarkerNode.current;
        const messageWrapper = this.scrollPanel.current;

        if (!readMarker || !messageWrapper) {
            return null;
        }

        const wrapperRect = (ReactDOM.findDOMNode(messageWrapper) as HTMLElement).getBoundingClientRect();
        const readMarkerRect = readMarker.getBoundingClientRect();

        // the read-marker pretends to have zero height when it is actually
        // two pixels high; +2 here to account for that.
        if (readMarkerRect.bottom + 2 < wrapperRect.top) {
            return -1;
        } else if (readMarkerRect.top < wrapperRect.bottom) {
            return 0;
        } else {
            return 1;
        }
    }

    /* jump to the top of the content.
     */
    public scrollToTop(): void {
        if (this.scrollPanel.current) {
            this.scrollPanel.current.scrollToTop();
        }
    }

    /* jump to the bottom of the content.
     */
    public scrollToBottom(): void {
        if (this.scrollPanel.current) {
            this.scrollPanel.current.scrollToBottom();
        }
    }

    /**
     * Page up/down.
     *
     * @param {number} mult: -1 to page up, +1 to page down
     */
    public scrollRelative(mult: number): void {
        if (this.scrollPanel.current) {
            this.scrollPanel.current.scrollRelative(mult);
        }
    }

    /**
     * Scroll up/down in response to a scroll key
     *
     * @param {KeyboardEvent} ev: the keyboard event to handle
     */
    public handleScrollKey(ev: KeyboardEvent): void {
        if (this.scrollPanel.current) {
            this.scrollPanel.current.handleScrollKey(ev);
        }
    }

    /* jump to the given event id.
     *
     * offsetBase gives the reference point for the pixelOffset. 0 means the
     * top of the container, 1 means the bottom, and fractional values mean
     * somewhere in the middle. If omitted, it defaults to 0.
     *
     * pixelOffset gives the number of pixels *above* the offsetBase that the
     * node (specifically, the bottom of it) will be positioned. If omitted, it
     * defaults to 0.
     */
    public scrollToEvent(eventId: string, pixelOffset: number, offsetBase: number): void {
        if (this.scrollPanel.current) {
            this.scrollPanel.current.scrollToToken(eventId, pixelOffset, offsetBase);
        }
    }

    public scrollToEventIfNeeded(eventId: string): void {
        const node = this.getNodeForEventId(eventId);
        if (node) {
            node.scrollIntoView({
                block: "nearest",
                behavior: "instant",
            });
        }
    }

    /* check the scroll state and send out pagination requests if necessary.
     */
    public checkFillState(): void {
        if (this.scrollPanel.current) {
            this.scrollPanel.current.checkFillState();
        }
    }

    private isUnmounting = (): boolean => {
        return !this.isMounted;
    };

    public get showHiddenEvents(): boolean {
        return this.context?.showHiddenEventsInTimeline ?? this.showHiddenEventsInTimeline;
    }

    // TODO: Implement granular (per-room) hide options
    public shouldShowEvent(mxEv: MatrixEvent, forceHideEvents = false): boolean {
        if (this.props.hideThreadedMessages && this.threadsEnabled) {
            if (mxEv.isThreadRelation) {
                return false;
            }

            if (this.shouldLiveInThreadOnly(mxEv)) {
                return false;
            }
        }

        if (MatrixClientPeg.get().isUserIgnored(mxEv.getSender())) {
            return false; // ignored = no show (only happens if the ignore happens after an event was received)
        }

        if (this.showHiddenEvents && !forceHideEvents) {
            return true;
        }

        if (!haveRendererForEvent(mxEv, this.showHiddenEvents)) {
            return false; // no tile = no show
        }

        // Always show highlighted event
        if (this.props.highlightedEventId === mxEv.getId()) return true;

        return !shouldHideEvent(mxEv, this.context);
    }

    private shouldLiveInThreadOnly(event: MatrixEvent): boolean {
        const associatedId = event.getAssociatedId();

        const targetsThreadRoot = event.threadRootId === associatedId;
        if (event.isThreadRoot || targetsThreadRoot || !event.isThreadRelation) {
            return false;
        }

        // If this is a reply, then we use the associated event to decide whether
        // this should be thread only or not
        const parentEvent = this.props.room.findEventById(associatedId);
        if (parentEvent) {
            return this.shouldLiveInThreadOnly(parentEvent);
        } else {
            return true;
        }
    }

    public readMarkerForEvent(eventId: string, isLastEvent: boolean): ReactNode {
        const visible = !isLastEvent && this.props.readMarkerVisible;

        if (this.props.readMarkerEventId === eventId) {
            let hr;
            // if the read marker comes at the end of the timeline (except
            // for local echoes, which are excluded from RMs, because they
            // don't have useful event ids), we don't want to show it, but
            // we still want to create the <li/> for it so that the
            // algorithms which depend on its position on the screen aren't
            // confused.
            if (visible) {
                hr = <hr className="mx_RoomView_myReadMarker"
                    style={{ opacity: 1, width: '99%' }}
                />;
            }

            return (
                <li key={"readMarker_"+eventId}
                    ref={this.readMarkerNode}
                    className="mx_RoomView_myReadMarker_container"
                    data-scroll-tokens={eventId}
                >
                    { hr }
                </li>
            );
        } else if (this.state.ghostReadMarkers.includes(eventId)) {
            // We render 'ghost' read markers in the DOM while they
            // transition away. This allows the actual read marker
            // to be in the right place straight away without having
            // to wait for the transition to finish.
            // There are probably much simpler ways to do this transition,
            // possibly using react-transition-group which handles keeping
            // elements in the DOM whilst they transition out, although our
            // case is a little more complex because only some of the items
            // transition (ie. the read markers do but the event tiles do not)
            // and TransitionGroup requires that all its children are Transitions.
            const hr = <hr className="mx_RoomView_myReadMarker"
                ref={this.collectGhostReadMarker}
                onTransitionEnd={this.onGhostTransitionEnd}
                data-eventid={eventId}
            />;

            // give it a key which depends on the event id. That will ensure that
            // we get a new DOM node (restarting the animation) when the ghost
            // moves to a different event.
            return (
                <li
                    key={"_readuptoghost_"+eventId}
                    className="mx_RoomView_myReadMarker_container"
                >
                    { hr }
                </li>
            );
        }

        return null;
    }

    private collectGhostReadMarker = (node: HTMLElement): void => {
        if (node) {
            // now the element has appeared, change the style which will trigger the CSS transition
            requestAnimationFrame(() => {
                node.style.width = '10%';
                node.style.opacity = '0';
            });
        }
    };

    private onGhostTransitionEnd = (ev: TransitionEvent): void => {
        // we can now clean up the ghost element
        const finishedEventId = (ev.target as HTMLElement).dataset.eventid;
        this.setState({
            ghostReadMarkers: this.state.ghostReadMarkers.filter(eid => eid !== finishedEventId),
        });
    };

    private getNextEventInfo(arr: MatrixEvent[], i: number): { nextEvent: MatrixEvent, nextTile: MatrixEvent } {
        const nextEvent = i < arr.length - 1
            ? arr[i + 1]
            : null;

        // The next event with tile is used to to determine the 'last successful' flag
        // when rendering the tile. The shouldShowEvent function is pretty quick at what
        // it does, so this should have no significant cost even when a room is used for
        // not-chat purposes.
        const nextTile = arr.slice(i + 1).find(e => this.shouldShowEvent(e));

        return { nextEvent, nextTile };
    }

    private get pendingEditItem(): string | undefined {
        if (!this.props.room) {
            return undefined;
        }

        try {
            return localStorage.getItem(editorRoomKey(this.props.room.roomId, this.context.timelineRenderingType));
        } catch (err) {
            logger.error(err);
            return undefined;
        }
    }

    private getEventTiles(): ReactNode[] {
        let i;

        // first figure out which is the last event in the list which we're
        // actually going to show; this allows us to behave slightly
        // differently for the last event in the list. (eg show timestamp)
        //
        // we also need to figure out which is the last event we show which isn't
        // a local echo, to manage the read-marker.
        let lastShownEvent;

        let lastShownNonLocalEchoIndex = -1;
        for (i = this.props.events.length-1; i >= 0; i--) {
            const mxEv = this.props.events[i];
            if (!this.shouldShowEvent(mxEv)) {
                continue;
            }

            if (lastShownEvent === undefined) {
                lastShownEvent = mxEv;
            }

            if (mxEv.status) {
                // this is a local echo
                continue;
            }

            lastShownNonLocalEchoIndex = i;
            break;
        }

        const ret = [];

        let prevEvent = null; // the last event we showed

        // Note: the EventTile might still render a "sent/sending receipt" independent of
        // this information. When not providing read receipt information, the tile is likely
        // to assume that sent receipts are to be shown more often.
        this.readReceiptsByEvent = {};
        if (this.props.showReadReceipts) {
            this.readReceiptsByEvent = this.getReadReceiptsByShownEvent();
        }

        let grouper: BaseGrouper = null;

        for (i = 0; i < this.props.events.length; i++) {
            const mxEv = this.props.events[i];
            const eventId = mxEv.getId();
            const last = (mxEv === lastShownEvent);
            const { nextEvent, nextTile } = this.getNextEventInfo(this.props.events, i);

            if (grouper) {
                if (grouper.shouldGroup(mxEv)) {
                    grouper.add(mxEv);
                    continue;
                } else {
                    // not part of group, so get the group tiles, close the
                    // group, and continue like a normal event
                    ret.push(...grouper.getTiles());
                    prevEvent = grouper.getNewPrevEvent();
                    grouper = null;
                }
            }

            for (const Grouper of groupers) {
                if (Grouper.canStartGroup(this, mxEv) && !this.props.disableGrouping) {
                    grouper = new Grouper(this, mxEv, prevEvent, lastShownEvent, nextEvent, nextTile);
                    break; // break on first grouper
                }
            }

            if (!grouper) {
                if (this.shouldShowEvent(mxEv)) {
                    // make sure we unpack the array returned by getTilesForEvent,
                    // otherwise React will auto-generate keys, and we will end up
                    // replacing all the DOM elements every time we paginate.
                    ret.push(...this.getTilesForEvent(prevEvent, mxEv, last, false, nextEvent, nextTile));
                    prevEvent = mxEv;
                }

                const readMarker = this.readMarkerForEvent(eventId, i >= lastShownNonLocalEchoIndex);
                if (readMarker) ret.push(readMarker);
            }
        }

        if (grouper) {
            ret.push(...grouper.getTiles());
        }

        return ret;
    }

    public getTilesForEvent(
        prevEvent: MatrixEvent,
        mxEv: MatrixEvent,
        last = false,
        isGrouped = false,
        nextEvent?: MatrixEvent,
        nextEventWithTile?: MatrixEvent,
    ): ReactNode[] {
        const ret = [];

        const isEditing = this.props.editState?.getEvent().getId() === mxEv.getId();
        // local echoes have a fake date, which could even be yesterday. Treat them as 'today' for the date separators.
        let ts1 = mxEv.getTs();
        let eventDate = mxEv.getDate();
        if (mxEv.status) {
            eventDate = new Date();
            ts1 = eventDate.getTime();
        }

        // do we need a date separator since the last event?
        const wantsDateSeparator = this.wantsDateSeparator(prevEvent, eventDate);
        if (wantsDateSeparator && !isGrouped && this.props.room) {
            const dateSeparator = (
                <li key={ts1}>
                    <DateSeparator key={ts1} roomId={this.props.room.roomId} ts={ts1} />
                </li>
            );
            ret.push(dateSeparator);
        }

        let lastInSection = true;
        if (nextEventWithTile) {
            const nextEv = nextEventWithTile;
            const willWantDateSeparator = this.wantsDateSeparator(mxEv, nextEv.getDate() || new Date());
            lastInSection = willWantDateSeparator ||
                mxEv.getSender() !== nextEv.getSender() ||
                getEventDisplayInfo(nextEv).isInfoMessage ||
                !shouldFormContinuation(
                    mxEv, nextEv, this.showHiddenEvents, this.threadsEnabled, this.context.timelineRenderingType,
                );
        }

        // is this a continuation of the previous message?
        const continuation = !wantsDateSeparator &&
            shouldFormContinuation(
                prevEvent, mxEv, this.showHiddenEvents, this.threadsEnabled, this.context.timelineRenderingType,
            );

        const eventId = mxEv.getId();
        const highlight = (eventId === this.props.highlightedEventId);

        const readReceipts = this.readReceiptsByEvent[eventId];

        let isLastSuccessful = false;
        const isSentState = s => !s || s === 'sent';
        const isSent = isSentState(mxEv.getAssociatedStatus());
        const hasNextEvent = nextEvent && this.shouldShowEvent(nextEvent);
        if (!hasNextEvent && isSent) {
            isLastSuccessful = true;
        } else if (hasNextEvent && isSent && !isSentState(nextEvent.getAssociatedStatus())) {
            isLastSuccessful = true;
        }

        // This is a bit nuanced, but if our next event is hidden but a future event is not
        // hidden then we're not the last successful.
        if (
            nextEventWithTile &&
            nextEventWithTile !== nextEvent &&
            isSentState(nextEventWithTile.getAssociatedStatus())
        ) {
            isLastSuccessful = false;
        }

        // We only want to consider "last successful" if the event is sent by us, otherwise of course
        // it's successful: we received it.
        isLastSuccessful = isLastSuccessful && mxEv.getSender() === MatrixClientPeg.get().getUserId();

        const callEventGrouper = this.props.callEventGroupers.get(mxEv.getContent().call_id);
        // use txnId as key if available so that we don't remount during sending
        ret.push(
            <EventTile
                key={mxEv.getTxnId() || eventId}
                as="li"
                ref={this.collectEventTile.bind(this, eventId)}
                alwaysShowTimestamps={this.props.alwaysShowTimestamps}
                mxEvent={mxEv}
                continuation={continuation}
                isRedacted={mxEv.isRedacted()}
                replacingEventId={mxEv.replacingEventId()}
                editState={isEditing && this.props.editState}
                onHeightChanged={this.onHeightChanged}
                readReceipts={readReceipts}
                readReceiptMap={this.readReceiptMap}
                showUrlPreview={this.props.showUrlPreview}
                checkUnmounting={this.isUnmounting}
                eventSendStatus={mxEv.getAssociatedStatus()}
                isTwelveHour={this.props.isTwelveHour}
                permalinkCreator={this.props.permalinkCreator}
                last={last}
                lastInSection={lastInSection}
                lastSuccessful={isLastSuccessful}
                isSelectedEvent={highlight}
                getRelationsForEvent={this.props.getRelationsForEvent}
                showReactions={this.props.showReactions}
                layout={this.props.layout}
                showReadReceipts={this.props.showReadReceipts}
                callEventGrouper={callEventGrouper}
                hideSender={this.state.hideSender}
            />,
        );

        return ret;
    }

    public wantsDateSeparator(prevEvent: MatrixEvent, nextEventDate: Date): boolean {
        if (this.context.timelineRenderingType === TimelineRenderingType.ThreadsList) {
            return false;
        }
        if (prevEvent == null) {
            // first event in the panel: depends if we could back-paginate from
            // here.
            return !this.props.canBackPaginate;
        }
        return wantsDateSeparator(prevEvent.getDate(), nextEventDate);
    }

    // Get a list of read receipts that should be shown next to this event
    // Receipts are objects which have a 'userId', 'roomMember' and 'ts'.
    private getReadReceiptsForEvent(event: MatrixEvent): IReadReceiptProps[] {
        const myUserId = MatrixClientPeg.get().credentials.userId;

        // get list of read receipts, sorted most recent first
        const { room } = this.props;
        if (!room) {
            return null;
        }
        const receipts: IReadReceiptProps[] = [];
        room.getReceiptsForEvent(event).forEach((r) => {
            if (!r.userId || r.type !== "m.read" || r.userId === myUserId) {
                return; // ignore non-read receipts and receipts from self.
            }
            if (MatrixClientPeg.get().isUserIgnored(r.userId)) {
                return; // ignore ignored users
            }
            const member = room.getMember(r.userId);
            receipts.push({
                userId: r.userId,
                roomMember: member,
                ts: r.data ? r.data.ts : 0,
            });
        });
        return receipts;
    }

    // Get an object that maps from event ID to a list of read receipts that
    // should be shown next to that event. If a hidden event has read receipts,
    // they are folded into the receipts of the last shown event.
    private getReadReceiptsByShownEvent(): Record<string, IReadReceiptProps[]> {
        const receiptsByEvent = {};
        const receiptsByUserId = {};

        let lastShownEventId;
        for (const event of this.props.events) {
            if (this.shouldShowEvent(event)) {
                lastShownEventId = event.getId();
            }
            if (!lastShownEventId) {
                continue;
            }

            const existingReceipts = receiptsByEvent[lastShownEventId] || [];
            const newReceipts = this.getReadReceiptsForEvent(event);
            receiptsByEvent[lastShownEventId] = existingReceipts.concat(newReceipts);

            // Record these receipts along with their last shown event ID for
            // each associated user ID.
            for (const receipt of newReceipts) {
                receiptsByUserId[receipt.userId] = {
                    lastShownEventId,
                    receipt,
                };
            }
        }

        // It's possible in some cases (for example, when a read receipt
        // advances before we have paginated in the new event that it's marking
        // received) that we can temporarily not have a matching event for
        // someone which had one in the last. By looking through our previous
        // mapping of receipts by user ID, we can cover recover any receipts
        // that would have been lost by using the same event ID from last time.
        for (const userId in this.readReceiptsByUserId) {
            if (receiptsByUserId[userId]) {
                continue;
            }
            const { lastShownEventId, receipt } = this.readReceiptsByUserId[userId];
            const existingReceipts = receiptsByEvent[lastShownEventId] || [];
            receiptsByEvent[lastShownEventId] = existingReceipts.concat(receipt);
            receiptsByUserId[userId] = { lastShownEventId, receipt };
        }
        this.readReceiptsByUserId = receiptsByUserId;

        // After grouping receipts by shown events, do another pass to sort each
        // receipt list.
        for (const eventId in receiptsByEvent) {
            receiptsByEvent[eventId].sort((r1, r2) => {
                return r2.ts - r1.ts;
            });
        }

        return receiptsByEvent;
    }

    private collectEventTile = (eventId: string, node: UnwrappedEventTile): void => {
        this.eventTiles[eventId] = node;
    };

    // once dynamic content in the events load, make the scrollPanel check the
    // scroll offsets.
    public onHeightChanged = (): void => {
        const scrollPanel = this.scrollPanel.current;
        if (scrollPanel) {
            scrollPanel.checkScroll();
        }
    };

    private onTypingShown = (): void => {
        const scrollPanel = this.scrollPanel.current;
        // this will make the timeline grow, so checkScroll
        scrollPanel.checkScroll();
        if (scrollPanel && scrollPanel.getScrollState().stuckAtBottom) {
            scrollPanel.preventShrinking();
        }
    };

    private onTypingHidden = (): void => {
        const scrollPanel = this.scrollPanel.current;
        if (scrollPanel) {
            // as hiding the typing notifications doesn't
            // update the scrollPanel, we tell it to apply
            // the shrinking prevention once the typing notifs are hidden
            scrollPanel.updatePreventShrinking();
            // order is important here as checkScroll will scroll down to
            // reveal added padding to balance the notifs disappearing.
            scrollPanel.checkScroll();
        }
    };

    public updateTimelineMinHeight(): void {
        const scrollPanel = this.scrollPanel.current;

        if (scrollPanel) {
            const isAtBottom = scrollPanel.isAtBottom();
            const whoIsTyping = this.whoIsTyping.current;
            const isTypingVisible = whoIsTyping && whoIsTyping.isVisible();
            // when messages get added to the timeline,
            // but somebody else is still typing,
            // update the min-height, so once the last
            // person stops typing, no jumping occurs
            if (isAtBottom && isTypingVisible) {
                scrollPanel.preventShrinking();
            }
        }
    }

    public onTimelineReset(): void {
        const scrollPanel = this.scrollPanel.current;
        if (scrollPanel) {
            scrollPanel.clearPreventShrinking();
        }
    }

    render() {
        let topSpinner;
        let bottomSpinner;
        if (this.props.backPaginating) {
            topSpinner = <li key="_topSpinner"><Spinner /></li>;
        }
        if (this.props.forwardPaginating) {
            bottomSpinner = <li key="_bottomSpinner"><Spinner /></li>;
        }

        const style = this.props.hidden ? { display: 'none' } : {};

        let whoIsTyping;
        if (this.props.room &&
            this.state.showTypingNotifications &&
            this.context.timelineRenderingType === TimelineRenderingType.Room
        ) {
            whoIsTyping = (<WhoIsTypingTile
                room={this.props.room}
                onShown={this.onTypingShown}
                onHidden={this.onTypingHidden}
                ref={this.whoIsTyping} />
            );
        }

        let ircResizer = null;
        if (this.props.layout == Layout.IRC) {
            ircResizer = <IRCTimelineProfileResizer
                minWidth={20}
                maxWidth={600}
                roomId={this.props.room ? this.props.room.roomId : null}
            />;
        }

        const classes = classNames(this.props.className, {
            "mx_MessagePanel_narrow": this.context.narrow,
        });

        return (
            <ErrorBoundary>
                <ScrollPanel
                    ref={this.scrollPanel}
                    className={classes}
                    onScroll={this.props.onScroll}
                    onUserScroll={this.props.onUserScroll}
                    onFillRequest={this.props.onFillRequest}
                    onUnfillRequest={this.props.onUnfillRequest}
                    style={style}
                    stickyBottom={this.props.stickyBottom}
                    resizeNotifier={this.props.resizeNotifier}
                    fixedChildren={ircResizer}
                >
                    { topSpinner }
                    { this.getEventTiles() }
                    { whoIsTyping }
                    { bottomSpinner }
                </ScrollPanel>
            </ErrorBoundary>
        );
    }
}

abstract class BaseGrouper {
    static canStartGroup = (panel: MessagePanel, ev: MatrixEvent): boolean => true;

    public events: MatrixEvent[] = [];
    // events that we include in the group but then eject out and place above the group.
    public ejectedEvents: MatrixEvent[] = [];
    public readMarker: ReactNode;

    constructor(
        public readonly panel: MessagePanel,
        public readonly event: MatrixEvent,
        public readonly prevEvent: MatrixEvent,
        public readonly lastShownEvent: MatrixEvent,
        public readonly nextEvent?: MatrixEvent,
        public readonly nextEventTile?: MatrixEvent,
    ) {
        this.readMarker = panel.readMarkerForEvent(event.getId(), event === lastShownEvent);
    }

    public abstract shouldGroup(ev: MatrixEvent): boolean;
    public abstract add(ev: MatrixEvent): void;
    public abstract getTiles(): ReactNode[];
    public abstract getNewPrevEvent(): MatrixEvent;
}

/* Grouper classes determine when events can be grouped together in a summary.
 * Groupers should have the following methods:
 * - canStartGroup (static): determines if a new group should be started with the
 *   given event
 * - shouldGroup: determines if the given event should be added to an existing group
 * - add: adds an event to an existing group (should only be called if shouldGroup
 *   return true)
 * - getTiles: returns the tiles that represent the group
 * - getNewPrevEvent: returns the event that should be used as the new prevEvent
 *   when determining things such as whether a date separator is necessary
 */

// Wrap initial room creation events into a GenericEventListSummary
// Grouping only events sent by the same user that sent the `m.room.create` and only until
// the first non-state event or membership event which is not regarding the sender of the `m.room.create` event
class CreationGrouper extends BaseGrouper {
    static canStartGroup = function(panel: MessagePanel, ev: MatrixEvent): boolean {
        return ev.getType() === EventType.RoomCreate;
    };

    public shouldGroup(ev: MatrixEvent): boolean {
        const panel = this.panel;
        const createEvent = this.event;
        if (!panel.shouldShowEvent(ev)) {
            return true;
        }
        if (panel.wantsDateSeparator(this.event, ev.getDate())) {
            return false;
        }
        if (ev.getType() === EventType.RoomMember
            && (ev.getStateKey() !== createEvent.getSender() || ev.getContent()["membership"] !== "join")) {
            return false;
        }
        if (ev.isState() && ev.getSender() === createEvent.getSender()) {
            return true;
        }
        return false;
    }

    public add(ev: MatrixEvent): void {
        const panel = this.panel;
        this.readMarker = this.readMarker || panel.readMarkerForEvent(
            ev.getId(),
            ev === this.lastShownEvent,
        );
        if (!panel.shouldShowEvent(ev)) {
            return;
        }
        if (ev.getType() === EventType.RoomEncryption) {
            this.ejectedEvents.push(ev);
        } else {
            this.events.push(ev);
        }
    }

    public getTiles(): ReactNode[] {
        // If we don't have any events to group, don't even try to group them. The logic
        // below assumes that we have a group of events to deal with, but we might not if
        // the events we were supposed to group were redacted.
        if (!this.events || !this.events.length) return [];

        const panel = this.panel;
        const ret: ReactNode[] = [];
        const isGrouped = true;
        const createEvent = this.event;
        const lastShownEvent = this.lastShownEvent;

        if (panel.wantsDateSeparator(this.prevEvent, createEvent.getDate())) {
            const ts = createEvent.getTs();
            ret.push(
                <li key={ts+'~'}><DateSeparator roomId={createEvent.getRoomId()} ts={ts} /></li>,
            );
        }

        // If this m.room.create event should be shown (room upgrade) then show it before the summary
        if (panel.shouldShowEvent(createEvent)) {
            // pass in the createEvent as prevEvent as well so no extra DateSeparator is rendered
            ret.push(...panel.getTilesForEvent(createEvent, createEvent));
        }

        for (const ejected of this.ejectedEvents) {
            ret.push(...panel.getTilesForEvent(
                createEvent, ejected, createEvent === lastShownEvent, isGrouped,
            ));
        }

        const eventTiles = this.events.map((e) => {
            // In order to prevent DateSeparators from appearing in the expanded form
            // of GenericEventListSummary, render each member event as if the previous
            // one was itself. This way, the timestamp of the previous event === the
            // timestamp of the current event, and no DateSeparator is inserted.
            return panel.getTilesForEvent(e, e, e === lastShownEvent, isGrouped);
        }).reduce((a, b) => a.concat(b), []);
        // Get sender profile from the latest event in the summary as the m.room.create doesn't contain one
        const ev = this.events[this.events.length - 1];

        let summaryText: string;
        const roomId = ev.getRoomId();
        const creator = ev.sender ? ev.sender.name : ev.getSender();
        if (DMRoomMap.shared().getUserIdForRoomId(roomId)) {
            summaryText = _t("%(creator)s created this DM.", { creator });
        } else {
            summaryText = _t("%(creator)s created and configured the room.", { creator });
        }

        ret.push(<NewRoomIntro key="newroomintro" />);

        ret.push(
            <GenericEventListSummary
                key="roomcreationsummary"
                events={this.events}
                onToggle={panel.onHeightChanged} // Update scroll state
                summaryMembers={[ev.sender]}
                summaryText={summaryText}
                layout={this.panel.props.layout}
            >
                { eventTiles }
            </GenericEventListSummary>,
        );

        if (this.readMarker) {
            ret.push(this.readMarker);
        }

        return ret;
    }

    public getNewPrevEvent(): MatrixEvent {
        return this.event;
    }
}

// Wrap consecutive grouped events in a ListSummary
class MainGrouper extends BaseGrouper {
    static canStartGroup = function(panel: MessagePanel, ev: MatrixEvent): boolean {
        if (!panel.shouldShowEvent(ev)) return false;

        if (groupedEvents.includes(ev.getType() as EventType)) {
            return true;
        }

        if (ev.isRedacted()) {
            return true;
        }

        if (panel.showHiddenEvents && !panel.shouldShowEvent(ev, true)) {
            return true;
        }

        return false;
    };

    constructor(
        public readonly panel: MessagePanel,
        public readonly event: MatrixEvent,
        public readonly prevEvent: MatrixEvent,
        public readonly lastShownEvent: MatrixEvent,
        nextEvent: MatrixEvent,
        nextEventTile: MatrixEvent,
    ) {
        super(panel, event, prevEvent, lastShownEvent, nextEvent, nextEventTile);
        this.events = [event];
    }

    public shouldGroup(ev: MatrixEvent): boolean {
        if (!this.panel.shouldShowEvent(ev)) {
            // absorb hidden events so that they do not break up streams of messages & redaction events being grouped
            return true;
        }
        if (this.panel.wantsDateSeparator(this.events[0], ev.getDate())) {
            return false;
        }
        if (groupedEvents.includes(ev.getType() as EventType)) {
            return true;
        }
        if (ev.isRedacted()) {
            return true;
        }
        if (this.panel.showHiddenEvents && !this.panel.shouldShowEvent(ev, true)) {
            return true;
        }
        return false;
    }

    public add(ev: MatrixEvent): void {
        if (ev.getType() === EventType.RoomMember) {
            // We can ignore any events that don't actually have a message to display
            if (!hasText(ev, this.panel.showHiddenEvents)) return;
        }
        this.readMarker = this.readMarker || this.panel.readMarkerForEvent(ev.getId(), ev === this.lastShownEvent);
        if (!this.panel.showHiddenEvents && !this.panel.shouldShowEvent(ev)) {
            // absorb hidden events to not split the summary
            return;
        }
        this.events.push(ev);
    }

    private generateKey(): string {
        return "eventlistsummary-" + this.events[0].getId();
    }

    public getTiles(): ReactNode[] {
        // If we don't have any events to group, don't even try to group them. The logic
        // below assumes that we have a group of events to deal with, but we might not if
        // the events we were supposed to group were redacted.
        if (!this.events?.length) return [];

        const isGrouped = true;
        const panel = this.panel;
        const lastShownEvent = this.lastShownEvent;
        const ret: ReactNode[] = [];

        if (panel.wantsDateSeparator(this.prevEvent, this.events[0].getDate())) {
            const ts = this.events[0].getTs();
            ret.push(
                <li key={ts+'~'}><DateSeparator roomId={this.events[0].getRoomId()} ts={ts} /></li>,
            );
        }

        // Ensure that the key of the EventListSummary does not change with new events in either direction.
        // This will prevent it from being re-created unnecessarily, and instead will allow new props to be provided.
        // In turn, the shouldComponentUpdate method on ELS can be used to prevent unnecessary renderings.
        const keyEvent = this.events.find(e => this.panel.grouperKeyMap.get(e));
        const key = keyEvent ? this.panel.grouperKeyMap.get(keyEvent) : this.generateKey();
        if (!keyEvent) {
            // Populate the weak map with the key.
            // Note that we only set the key on the specific event it refers to, since this group might get
            // split up in the future by other intervening events. If we were to set the key on all events
            // currently in the group, we would risk later giving the same key to multiple groups.
            this.panel.grouperKeyMap.set(this.events[0], key);
        }

        let highlightInSummary = false;
        let eventTiles = this.events.map((e, i) => {
            if (e.getId() === panel.props.highlightedEventId) {
                highlightInSummary = true;
            }
            return panel.getTilesForEvent(
                i === 0 ? this.prevEvent : this.events[i - 1],
                e,
                e === lastShownEvent,
                isGrouped,
                this.nextEvent,
                this.nextEventTile,
            );
        }).reduce((a, b) => a.concat(b), []);

        if (eventTiles.length === 0) {
            eventTiles = null;
        }

        // If a membership event is the start of visible history, tell the user
        // why they can't see earlier messages
        if (!this.panel.props.canBackPaginate && !this.prevEvent) {
            ret.push(<HistoryTile key="historytile" />);
        }

        ret.push(
            <EventListSummary
                key={key}
                events={this.events}
                onToggle={panel.onHeightChanged} // Update scroll state
                startExpanded={highlightInSummary}
                layout={this.panel.props.layout}
            >
                { eventTiles }
            </EventListSummary>,
        );

        if (this.readMarker) {
            ret.push(this.readMarker);
        }

        return ret;
    }

    public getNewPrevEvent(): MatrixEvent {
        return this.events[this.events.length - 1];
    }
}

// all the grouper classes that we use, ordered by priority
const groupers = [CreationGrouper, MainGrouper];<|MERGE_RESOLUTION|>--- conflicted
+++ resolved
@@ -52,11 +52,8 @@
 import { Action } from '../../dispatcher/actions';
 import { getEventDisplayInfo } from "../../utils/EventRenderingUtils";
 import { IReadReceiptInfo } from "../views/rooms/ReadReceiptMarker";
-<<<<<<< HEAD
 import { haveRendererForEvent } from "../../events/EventTileFactory";
-=======
 import { editorRoomKey } from "../../Editing";
->>>>>>> 04e79dff
 
 const CONTINUATION_MAX_INTERVAL = 5 * 60 * 1000; // 5 minutes
 const continuedTypes = [EventType.Sticker, EventType.RoomMessage];
