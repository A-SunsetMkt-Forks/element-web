--- conflicted
+++ resolved
@@ -17,11 +17,7 @@
 import React, { ReactNode, useContext, useMemo, useState } from "react";
 import classNames from "classnames";
 import { Room } from "matrix-js-sdk/src/models/room";
-<<<<<<< HEAD
-=======
-import { MatrixClient } from "matrix-js-sdk/src/client";
 import { sleep } from "matrix-js-sdk/src/utils";
->>>>>>> 1b957629
 
 import { _t } from '../../../languageHandler';
 import { IDialogProps } from "./IDialogProps";
