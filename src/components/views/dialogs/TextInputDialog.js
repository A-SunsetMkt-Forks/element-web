/*
Copyright 2015, 2016 OpenMarket Ltd

Licensed under the Apache License, Version 2.0 (the "License");
you may not use this file except in compliance with the License.
You may obtain a copy of the License at

    http://www.apache.org/licenses/LICENSE-2.0

Unless required by applicable law or agreed to in writing, software
distributed under the License is distributed on an "AS IS" BASIS,
WITHOUT WARRANTIES OR CONDITIONS OF ANY KIND, either express or implied.
See the License for the specific language governing permissions and
limitations under the License.
*/

import React from 'react';
import PropTypes from 'prop-types';
import sdk from '../../../index';

export default React.createClass({
    displayName: 'TextInputDialog',
    propTypes: {
        title: PropTypes.string,
        description: PropTypes.oneOfType([
            PropTypes.element,
            PropTypes.string,
        ]),
        value: PropTypes.string,
        button: PropTypes.string,
        focus: PropTypes.bool,
        onFinished: PropTypes.func.isRequired,
    },

    getDefaultProps: function() {
        return {
            title: "",
            value: "",
            description: "",
            focus: true,
        };
    },

    componentDidMount: function() {
        if (this.props.focus) {
            // Set the cursor at the end of the text input
            this.refs.textinput.value = this.props.value;
        }
    },

    onOk: function() {
        this.props.onFinished(true, this.refs.textinput.value);
    },

    onCancel: function() {
        this.props.onFinished(false);
    },

    render: function() {
        const BaseDialog = sdk.getComponent('views.dialogs.BaseDialog');
        const DialogButtons = sdk.getComponent('views.elements.DialogButtons');
        return (
            <BaseDialog className="mx_TextInputDialog" onFinished={this.props.onFinished}
                title={this.props.title}
            >
                <form onSubmit={this.onOk}>
                    <div className="mx_Dialog_content">
                        <div className="mx_TextInputDialog_label">
                            <label htmlFor="textinput"> { this.props.description } </label>
                        </div>
                        <div>
                            <input id="textinput" ref="textinput" className="mx_TextInputDialog_input" defaultValue={this.props.value} autoFocus={this.props.focus} size="64" />
                        </div>
                    </div>
                    <div className="mx_Dialog_buttons">
                        <button onClick={this.onCancel}>
                            { _t("Cancel") }
                        </button>
                        <input type="submit" className="mx_Dialog_primary" value={this.props.button} />
                    </div>
<<<<<<< HEAD
                </form>
=======
                </div>
                <DialogButtons primaryButton={this.props.button}
                    onPrimaryButtonClick={this.onOk}
                    onCancel={this.onCancel} />
>>>>>>> cf4ae681
            </BaseDialog>
        );
    },
});<|MERGE_RESOLUTION|>--- conflicted
+++ resolved
@@ -72,20 +72,10 @@
                             <input id="textinput" ref="textinput" className="mx_TextInputDialog_input" defaultValue={this.props.value} autoFocus={this.props.focus} size="64" />
                         </div>
                     </div>
-                    <div className="mx_Dialog_buttons">
-                        <button onClick={this.onCancel}>
-                            { _t("Cancel") }
-                        </button>
-                        <input type="submit" className="mx_Dialog_primary" value={this.props.button} />
-                    </div>
-<<<<<<< HEAD
                 </form>
-=======
-                </div>
                 <DialogButtons primaryButton={this.props.button}
                     onPrimaryButtonClick={this.onOk}
                     onCancel={this.onCancel} />
->>>>>>> cf4ae681
             </BaseDialog>
         );
     },
