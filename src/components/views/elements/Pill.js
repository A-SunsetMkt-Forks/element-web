--- conflicted
+++ resolved
@@ -171,11 +171,7 @@
                         }
                         pillClass = 'mx_UserPill';
                         href = null;
-<<<<<<< HEAD
-                        onClick = this.onUserPillClicked.bind(this);
-=======
                         onClick = this.onUserPillClicked;
->>>>>>> a0fe3d1c
                     }
             }
                 break;
