/*
Copyright 2023 The Matrix.org Foundation C.I.C.

Licensed under the Apache License, Version 2.0 (the "License");
you may not use this file except in compliance with the License.
You may obtain a copy of the License at

    http://www.apache.org/licenses/LICENSE-2.0

Unless required by applicable law or agreed to in writing, software
distributed under the License is distributed on an "AS IS" BASIS,
WITHOUT WARRANTIES OR CONDITIONS OF ANY KIND, either express or implied.
See the License for the specific language governing permissions and
limitations under the License.
*/

import React, { useEffect, useMemo, useState } from "react";
import { Body as BodyText, IconButton, Tooltip } from "@vector-im/compound-web";
import { Icon as VideoCallIcon } from "@vector-im/compound-design-tokens/icons/video-call.svg";
import { Icon as VoiceCallIcon } from "@vector-im/compound-design-tokens/icons/voice-call.svg";
import { Icon as ThreadsIcon } from "@vector-im/compound-design-tokens/icons/threads-solid.svg";
import { Icon as NotificationsIcon } from "@vector-im/compound-design-tokens/icons/notifications-solid.svg";
import { Icon as VerifiedIcon } from "@vector-im/compound-design-tokens/icons/verified.svg";
import { Icon as ErrorIcon } from "@vector-im/compound-design-tokens/icons/error.svg";
import { Icon as PublicIcon } from "@vector-im/compound-design-tokens/icons/public.svg";
import { CallType } from "matrix-js-sdk/src/webrtc/call";
import { EventType, JoinRule, type Room } from "matrix-js-sdk/src/matrix";

import { useRoomName } from "../../../hooks/useRoomName";
import { RightPanelPhases } from "../../../stores/right-panel/RightPanelStorePhases";
import RightPanelStore from "../../../stores/right-panel/RightPanelStore";
import { useTopic } from "../../../hooks/room/useTopic";
import { useAccountData } from "../../../hooks/useAccountData";
import { useMatrixClientContext } from "../../../contexts/MatrixClientContext";
import { useRoomMemberCount, useRoomMembers } from "../../../hooks/useRoomMembers";
import { _t } from "../../../languageHandler";
import { Flex } from "../../utils/Flex";
import { Box } from "../../utils/Box";
import { useRoomCallStatus } from "../../../hooks/room/useRoomCallStatus";
import { useRoomThreadNotifications } from "../../../hooks/room/useRoomThreadNotifications";
import { NotificationColor } from "../../../stores/notifications/NotificationColor";
import { useGlobalNotificationState } from "../../../hooks/useGlobalNotificationState";
import SdkConfig from "../../../SdkConfig";
import { useFeatureEnabled } from "../../../hooks/useSettings";
import { placeCall } from "../../../utils/room/placeCall";
import { useEncryptionStatus } from "../../../hooks/useEncryptionStatus";
import { E2EStatus } from "../../../utils/ShieldUtils";
import FacePile from "../elements/FacePile";
import { useRoomState } from "../../../hooks/useRoomState";
import RoomAvatar from "../avatars/RoomAvatar";
import { formatCount } from "../../../utils/FormattingUtils";

/**
 * A helper to transform a notification color to the what the Compound Icon Button
 * expects
 */
function notificationColorToIndicator(color: NotificationColor): React.ComponentProps<typeof IconButton>["indicator"] {
    if (color <= NotificationColor.None) {
        return undefined;
    } else if (color <= NotificationColor.Grey) {
        return "default";
    } else {
        return "highlight";
    }
}

/**
 * A helper to show or hide the right panel
 */
function showOrHidePanel(phase: RightPanelPhases): void {
    const rightPanel = RightPanelStore.instance;
    rightPanel.isOpen && rightPanel.currentCard.phase === phase
        ? rightPanel.togglePanel(null)
        : rightPanel.setCard({ phase });
}

export default function RoomHeader({ room }: { room: Room }): JSX.Element {
    const client = useMatrixClientContext();

    const roomName = useRoomName(room);
    const roomTopic = useTopic(room);
    const roomState = useRoomState(room);

    const members = useRoomMembers(room, 2500);
    const memberCount = useRoomMemberCount(room, { throttleWait: 2500 });

    const { voiceCallDisabledReason, voiceCallType, videoCallDisabledReason, videoCallType } = useRoomCallStatus(room);

    const groupCallsEnabled = useFeatureEnabled("feature_group_calls");
    /**
     * A special mode where only Element Call is used. In this case we want to
     * hide the voice call button
     */
    const useElementCallExclusively = useMemo(() => {
        return SdkConfig.get("element_call").use_exclusively && groupCallsEnabled;
    }, [groupCallsEnabled]);

    const threadNotifications = useRoomThreadNotifications(room);
    const globalNotificationState = useGlobalNotificationState();

    const directRoomsList = useAccountData<Record<string, string[]>>(client, EventType.Direct);
    const [isDirectMessage, setDirectMessage] = useState(false);
    useEffect(() => {
        for (const [, dmRoomList] of Object.entries(directRoomsList)) {
            if (dmRoomList.includes(room?.roomId ?? "")) {
                setDirectMessage(true);
                break;
            }
        }
    }, [room, directRoomsList]);
    const e2eStatus = useEncryptionStatus(client, room);

    const notificationsEnabled = useFeatureEnabled("feature_notifications");

    return (
        <Flex
            as="header"
            align="center"
            gap="var(--cpd-space-3x)"
            className="mx_RoomHeader light-panel"
            onClick={() => {
                showOrHidePanel(RightPanelPhases.RoomSummary);
            }}
        >
            <RoomAvatar room={room} size="40px" />
            <Box flex="1" className="mx_RoomHeader_info">
                <BodyText
                    as="div"
                    size="lg"
                    weight="semibold"
                    dir="auto"
                    title={roomName}
                    role="heading"
                    aria-level={1}
                    className="mx_RoomHeader_heading"
                >
                    {roomName}

                    {!isDirectMessage && roomState.getJoinRule() === JoinRule.Public && (
                        <Tooltip label={_t("Public room")}>
                            <PublicIcon
                                width="16px"
                                height="16px"
                                className="text-secondary"
                                aria-label={_t("Public room")}
                            />
                        </Tooltip>
                    )}

                    {isDirectMessage && e2eStatus === E2EStatus.Verified && (
                        <Tooltip label={_t("common|verified")}>
                            <VerifiedIcon
                                width="16px"
                                height="16px"
                                className="mx_Verified"
                                aria-label={_t("common|verified")}
                            />
                        </Tooltip>
                    )}

                    {isDirectMessage && e2eStatus === E2EStatus.Warning && (
                        <Tooltip label={_t("Untrusted")}>
                            <ErrorIcon
                                width="16px"
                                height="16px"
                                className="mx_Untrusted"
                                aria-label={_t("Untrusted")}
                            />
                        </Tooltip>
                    )}
                </BodyText>
                {roomTopic && (
                    <BodyText as="div" size="sm" className="mx_RoomHeader_topic">
                        {roomTopic.text}
                    </BodyText>
                )}
            </Box>
            <Flex as="nav" align="center" gap="var(--cpd-space-2x)">
                {!useElementCallExclusively && (
                    <Tooltip label={!voiceCallDisabledReason ? _t("voip|voice_call") : voiceCallDisabledReason!}>
                        <IconButton
                            disabled={!!voiceCallDisabledReason}
                            title={!voiceCallDisabledReason ? _t("voip|voice_call") : voiceCallDisabledReason!}
                            onClick={(evt) => {
                                evt.stopPropagation();
                                placeCall(room, CallType.Voice, voiceCallType);
                            }}
                        >
                            <VoiceCallIcon />
                        </IconButton>
                    </Tooltip>
                )}
                <Tooltip label={!videoCallDisabledReason ? _t("voip|video_call") : videoCallDisabledReason!}>
                    <IconButton
                        disabled={!!videoCallDisabledReason}
                        title={!videoCallDisabledReason ? _t("voip|video_call") : videoCallDisabledReason!}
                        onClick={(evt) => {
                            evt.stopPropagation();
                            placeCall(room, CallType.Video, videoCallType);
                        }}
                    >
                        <VideoCallIcon />
                    </IconButton>
<<<<<<< HEAD
                )}
                <IconButton
                    disabled={!!videoCallDisabledReason}
                    title={!videoCallDisabledReason ? _t("Video call") : videoCallDisabledReason!}
                    onClick={() => {
                        placeCall(room, CallType.Video, videoCallType);
                    }}
                >
                    <VideoCallIcon />
                </IconButton>
                <IconButton
                    indicator={notificationColorToIndicator(threadNotifications)}
                    onClick={() => {
                        showOrHidePanel(RightPanelPhases.ThreadPanel);
                    }}
                    title={_t("common|threads")}
                >
                    <ThreadsIcon />
                </IconButton>
                {notificationsEnabled && (
                    <IconButton
                        indicator={notificationColorToIndicator(globalNotificationState.color)}
                        onClick={() => {
=======
                </Tooltip>
                <Tooltip label={_t("common|threads")}>
                    <IconButton
                        indicator={notificationColorToIndicator(threadNotifications)}
                        onClick={(evt) => {
                            evt.stopPropagation();
                            showOrHidePanel(RightPanelPhases.ThreadPanel);
                        }}
                        title={_t("common|threads")}
                    >
                        <ThreadsIcon />
                    </IconButton>
                </Tooltip>
                <Tooltip label={_t("Notifications")}>
                    <IconButton
                        indicator={notificationColorToIndicator(globalNotificationState.color)}
                        onClick={(evt) => {
                            evt.stopPropagation();
>>>>>>> 85be845f
                            showOrHidePanel(RightPanelPhases.NotificationPanel);
                        }}
                        title={_t("Notifications")}
                    >
                        <NotificationsIcon />
                    </IconButton>
<<<<<<< HEAD
                )}
=======
                </Tooltip>
>>>>>>> 85be845f
            </Flex>
            {!isDirectMessage && (
                <BodyText
                    as="div"
                    size="sm"
                    weight="medium"
                    aria-label={_t("%(count)s members", { count: memberCount })}
                    onClick={(e: React.MouseEvent) => {
                        showOrHidePanel(RightPanelPhases.RoomMemberList);
                        e.stopPropagation();
                    }}
                >
                    <FacePile
                        className="mx_RoomHeader_members"
                        members={members.slice(0, 3)}
                        size="20px"
                        overflow={false}
                        viewUserOnClick={false}
                    >
                        {formatCount(memberCount)}
                    </FacePile>
                </BodyText>
            )}
        </Flex>
    );
}<|MERGE_RESOLUTION|>--- conflicted
+++ resolved
@@ -201,31 +201,6 @@
                     >
                         <VideoCallIcon />
                     </IconButton>
-<<<<<<< HEAD
-                )}
-                <IconButton
-                    disabled={!!videoCallDisabledReason}
-                    title={!videoCallDisabledReason ? _t("Video call") : videoCallDisabledReason!}
-                    onClick={() => {
-                        placeCall(room, CallType.Video, videoCallType);
-                    }}
-                >
-                    <VideoCallIcon />
-                </IconButton>
-                <IconButton
-                    indicator={notificationColorToIndicator(threadNotifications)}
-                    onClick={() => {
-                        showOrHidePanel(RightPanelPhases.ThreadPanel);
-                    }}
-                    title={_t("common|threads")}
-                >
-                    <ThreadsIcon />
-                </IconButton>
-                {notificationsEnabled && (
-                    <IconButton
-                        indicator={notificationColorToIndicator(globalNotificationState.color)}
-                        onClick={() => {
-=======
                 </Tooltip>
                 <Tooltip label={_t("common|threads")}>
                     <IconButton
@@ -239,23 +214,20 @@
                         <ThreadsIcon />
                     </IconButton>
                 </Tooltip>
-                <Tooltip label={_t("Notifications")}>
-                    <IconButton
-                        indicator={notificationColorToIndicator(globalNotificationState.color)}
-                        onClick={(evt) => {
-                            evt.stopPropagation();
->>>>>>> 85be845f
-                            showOrHidePanel(RightPanelPhases.NotificationPanel);
-                        }}
-                        title={_t("Notifications")}
-                    >
-                        <NotificationsIcon />
-                    </IconButton>
-<<<<<<< HEAD
+                {notificationsEnabled && (
+                    <Tooltip label={_t("Notifications")}>
+                        <IconButton
+                            indicator={notificationColorToIndicator(globalNotificationState.color)}
+                            onClick={(evt) => {
+                                evt.stopPropagation();
+                                showOrHidePanel(RightPanelPhases.NotificationPanel);
+                            }}
+                            title={_t("Notifications")}
+                        >
+                            <NotificationsIcon />
+                        </IconButton>
+                    </Tooltip>
                 )}
-=======
-                </Tooltip>
->>>>>>> 85be845f
             </Flex>
             {!isDirectMessage && (
                 <BodyText
