--- conflicted
+++ resolved
@@ -37,11 +37,6 @@
         };
     }
 
-<<<<<<< HEAD
-    _onClearClick = async (e) => {
-        await MatrixClientPeg.get()._unstable_setStatusMessage("");
-        this.setState({message: ""});
-=======
     componentWillMount() {
         const { user } = this.props;
         if (!user) {
@@ -78,7 +73,6 @@
         this.setState({
             waiting: true,
         });
->>>>>>> 23e7811f
     };
 
     _onSubmit = (e) => {
