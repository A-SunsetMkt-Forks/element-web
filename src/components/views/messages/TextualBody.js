/*
Copyright 2015, 2016 OpenMarket Ltd
Copyright 2017 New Vector Ltd
Copyright 2019 The Matrix.org Foundation C.I.C.

Licensed under the Apache License, Version 2.0 (the "License");
you may not use this file except in compliance with the License.
You may obtain a copy of the License at

    http://www.apache.org/licenses/LICENSE-2.0

Unless required by applicable law or agreed to in writing, software
distributed under the License is distributed on an "AS IS" BASIS,
WITHOUT WARRANTIES OR CONDITIONS OF ANY KIND, either express or implied.
See the License for the specific language governing permissions and
limitations under the License.
*/

import React, {createRef} from 'react';
import ReactDOM from 'react-dom';
import PropTypes from 'prop-types';
import createReactClass from 'create-react-class';
import highlight from 'highlight.js';
import * as HtmlUtils from '../../../HtmlUtils';
import {formatDate} from '../../../DateUtils';
import sdk from '../../../index';
import Modal from '../../../Modal';
import dis from '../../../dispatcher';
import { _t } from '../../../languageHandler';
import * as ContextMenu from '../../structures/ContextMenu';
import SettingsStore from "../../../settings/SettingsStore";
import ReplyThread from "../elements/ReplyThread";
import {pillifyLinks} from '../../../utils/pillify';
import {IntegrationManagers} from "../../../integrations/IntegrationManagers";
import {isPermalinkHost} from "../../../utils/permalinks/Permalinks";
import {toRightOf} from "../../structures/ContextMenu";

module.exports = createReactClass({
    displayName: 'TextualBody',

    propTypes: {
        /* the MatrixEvent to show */
        mxEvent: PropTypes.object.isRequired,

        /* a list of words to highlight */
        highlights: PropTypes.array,

        /* link URL for the highlights */
        highlightLink: PropTypes.string,

        /* should show URL previews for this event */
        showUrlPreview: PropTypes.bool,

        /* callback for when our widget has loaded */
        onHeightChanged: PropTypes.func,

        /* the shape of the tile, used */
        tileShape: PropTypes.string,
    },

    getInitialState: function() {
        return {
            // the URLs (if any) to be previewed with a LinkPreviewWidget
            // inside this TextualBody.
            links: [],

            // track whether the preview widget is hidden
            widgetHidden: false,
        };
    },

    copyToClipboard: function(text) {
        const textArea = document.createElement("textarea");
        textArea.value = text;
        document.body.appendChild(textArea);
        textArea.select();

        let successful = false;
        try {
            successful = document.execCommand('copy');
        } catch (err) {
            console.log('Unable to copy');
        }

        document.body.removeChild(textArea);
        return successful;
    },

<<<<<<< HEAD
    componentWillMount: function() {
=======
    UNSAFE_componentWillMount: function() {
>>>>>>> 6b6d0dd8
        this._content = createRef();
    },

    componentDidMount: function() {
        this._unmounted = false;
        if (!this.props.editState) {
            this._applyFormatting();
        }
    },

    _applyFormatting() {
<<<<<<< HEAD
        this.activateSpoilers([this._content.current]);
=======
        this.activateSpoilers(this._content.current.children);
>>>>>>> 6b6d0dd8

        // pillifyLinks BEFORE linkifyElement because plain room/user URLs in the composer
        // are still sent as plaintext URLs. If these are ever pillified in the composer,
        // we should be pillify them here by doing the linkifying BEFORE the pillifying.
<<<<<<< HEAD
        pillifyLinks([this._content.current], this.props.mxEvent);
=======
        pillifyLinks(this._content.current.children, this.props.mxEvent);
>>>>>>> 6b6d0dd8
        HtmlUtils.linkifyElement(this._content.current);
        this.calculateUrlPreview();

        if (this.props.mxEvent.getContent().format === "org.matrix.custom.html") {
            const blocks = ReactDOM.findDOMNode(this).getElementsByTagName("code");
            if (blocks.length > 0) {
                // Do this asynchronously: parsing code takes time and we don't
                // need to block the DOM update on it.
                setTimeout(() => {
                    if (this._unmounted) return;
                    for (let i = 0; i < blocks.length; i++) {
                        if (SettingsStore.getValue("enableSyntaxHighlightLanguageDetection")) {
                            highlight.highlightBlock(blocks[i]);
                        } else {
                            // Only syntax highlight if there's a class starting with language-
                            const classes = blocks[i].className.split(/\s+/).filter(function(cl) {
                                return cl.startsWith('language-');
                            });

                            if (classes.length != 0) {
                                highlight.highlightBlock(blocks[i]);
                            }
                        }
                    }
                }, 10);
            }
            this._addCodeCopyButton();
        }
    },

    componentDidUpdate: function(prevProps) {
        if (!this.props.editState) {
            const stoppedEditing = prevProps.editState && !this.props.editState;
            const messageWasEdited = prevProps.replacingEventId !== this.props.replacingEventId;
            if (messageWasEdited || stoppedEditing) {
                this._applyFormatting();
            }
        }
    },

    componentWillUnmount: function() {
        this._unmounted = true;
    },

    shouldComponentUpdate: function(nextProps, nextState) {
        //console.info("shouldComponentUpdate: ShowUrlPreview for %s is %s", this.props.mxEvent.getId(), this.props.showUrlPreview);

        // exploit that events are immutable :)
        return (nextProps.mxEvent.getId() !== this.props.mxEvent.getId() ||
                nextProps.highlights !== this.props.highlights ||
                nextProps.replacingEventId !== this.props.replacingEventId ||
                nextProps.highlightLink !== this.props.highlightLink ||
                nextProps.showUrlPreview !== this.props.showUrlPreview ||
                nextProps.editState !== this.props.editState ||
                nextState.links !== this.state.links ||
                nextState.editedMarkerHovered !== this.state.editedMarkerHovered ||
                nextState.widgetHidden !== this.state.widgetHidden);
    },

    calculateUrlPreview: function() {
        //console.info("calculateUrlPreview: ShowUrlPreview for %s is %s", this.props.mxEvent.getId(), this.props.showUrlPreview);

        if (this.props.showUrlPreview) {
<<<<<<< HEAD
            // pass only the first child which is the event tile otherwise this recurses on edited events
            let links = this.findLinks([this._content.current]);
=======
            let links = this.findLinks(this._content.current.children);
>>>>>>> 6b6d0dd8
            if (links.length) {
                // de-dup the links (but preserve ordering)
                const seen = new Set();
                links = links.filter((link) => {
                    if (seen.has(link)) return false;
                    seen.add(link);
                    return true;
                });

                this.setState({ links: links });

                // lazy-load the hidden state of the preview widget from localstorage
                if (global.localStorage) {
                    const hidden = global.localStorage.getItem("hide_preview_" + this.props.mxEvent.getId());
                    this.setState({ widgetHidden: hidden });
                }
            }
        }
    },

    activateSpoilers: function(nodes) {
        let node = nodes[0];
        while (node) {
            if (node.tagName === "SPAN" && typeof node.getAttribute("data-mx-spoiler") === "string") {
                const spoilerContainer = document.createElement('span');

                const reason = node.getAttribute("data-mx-spoiler");
                const Spoiler = sdk.getComponent('elements.Spoiler');
                node.removeAttribute("data-mx-spoiler"); // we don't want to recurse
                const spoiler = <Spoiler
                    reason={reason}
                    contentHtml={node.outerHTML}
                />;

                ReactDOM.render(spoiler, spoilerContainer);
                node.parentNode.replaceChild(spoilerContainer, node);

                node = spoilerContainer;
            }

            if (node.childNodes && node.childNodes.length) {
                this.activateSpoilers(node.childNodes);
            }

            node = node.nextSibling;
        }
    },

    findLinks: function(nodes) {
        let links = [];

        for (let i = 0; i < nodes.length; i++) {
            const node = nodes[i];
            if (node.tagName === "A" && node.getAttribute("href")) {
                if (this.isLinkPreviewable(node)) {
                    links.push(node.getAttribute("href"));
                }
            } else if (node.tagName === "PRE" || node.tagName === "CODE" ||
                    node.tagName === "BLOCKQUOTE") {
                continue;
            } else if (node.children && node.children.length) {
                links = links.concat(this.findLinks(node.children));
            }
        }
        return links;
    },

    isLinkPreviewable: function(node) {
        // don't try to preview relative links
        if (!node.getAttribute("href").startsWith("http://") &&
            !node.getAttribute("href").startsWith("https://")) {
            return false;
        }

        // as a random heuristic to avoid highlighting things like "foo.pl"
        // we require the linked text to either include a / (either from http://
        // or from a full foo.bar/baz style schemeless URL) - or be a markdown-style
        // link, in which case we check the target text differs from the link value.
        // TODO: make this configurable?
        if (node.textContent.indexOf("/") > -1) {
            return true;
        } else {
            const url = node.getAttribute("href");
            const host = url.match(/^https?:\/\/(.*?)(\/|$)/)[1];

            // never preview permalinks (if anything we should give a smart
            // preview of the room/user they point to: nobody needs to be reminded
            // what the matrix.to site looks like).
            if (isPermalinkHost(host)) return false;

            if (node.textContent.toLowerCase().trim().startsWith(host.toLowerCase())) {
                // it's a "foo.pl" style link
                return false;
            } else {
                // it's a [foo bar](http://foo.com) style link
                return true;
            }
        }
    },

    _addCodeCopyButton() {
        // Add 'copy' buttons to pre blocks
        Array.from(ReactDOM.findDOMNode(this).querySelectorAll('.mx_EventTile_body pre')).forEach((p) => {
            const button = document.createElement("span");
            button.className = "mx_EventTile_copyButton";
            button.onclick = (e) => {
                const copyCode = button.parentNode.getElementsByTagName("code")[0];
                const successful = this.copyToClipboard(copyCode.textContent);

                const buttonRect = e.target.getBoundingClientRect();
                const GenericTextContextMenu = sdk.getComponent('context_menus.GenericTextContextMenu');
                const {close} = ContextMenu.createMenu(GenericTextContextMenu, {
                    ...toRightOf(buttonRect, 2),
                    message: successful ? _t('Copied!') : _t('Failed to copy'),
                });
                e.target.onmouseleave = close;
            };

            // Wrap a div around <pre> so that the copy button can be correctly positioned
            // when the <pre> overflows and is scrolled horizontally.
            const div = document.createElement("div");
            div.className = "mx_EventTile_pre_container";

            // Insert containing div in place of <pre> block
            p.parentNode.replaceChild(div, p);

            // Append <pre> block and copy button to container
            div.appendChild(p);
            div.appendChild(button);
        });
    },

    onCancelClick: function(event) {
        this.setState({ widgetHidden: true });
        // FIXME: persist this somewhere smarter than local storage
        if (global.localStorage) {
            global.localStorage.setItem("hide_preview_" + this.props.mxEvent.getId(), "1");
        }
        this.forceUpdate();
    },

    onEmoteSenderClick: function(event) {
        const mxEvent = this.props.mxEvent;
        dis.dispatch({
            action: 'insert_mention',
            user_id: mxEvent.getSender(),
        });
    },

    getEventTileOps: function() {
        return {
            isWidgetHidden: () => {
                return this.state.widgetHidden;
            },

            unhideWidget: () => {
                this.setState({ widgetHidden: false });
                if (global.localStorage) {
                    global.localStorage.removeItem("hide_preview_" + this.props.mxEvent.getId());
                }
            },
<<<<<<< HEAD
=======

            getInnerText: () => {
                return this._content.current.innerText;
            },
>>>>>>> 6b6d0dd8
        };
    },

    onStarterLinkClick: function(starterLink, ev) {
        ev.preventDefault();
        // We need to add on our scalar token to the starter link, but we may not have one!
        // In addition, we can't fetch one on click and then go to it immediately as that
        // is then treated as a popup!
        // We can get around this by fetching one now and showing a "confirmation dialog" (hurr hurr)
        // which requires the user to click through and THEN we can open the link in a new tab because
        // the window.open command occurs in the same stack frame as the onClick callback.

        const managers = IntegrationManagers.sharedInstance();
        if (!managers.hasManager()) {
            managers.openNoManagerDialog();
            return;
        }

        // Go fetch a scalar token
        const integrationManager = managers.getPrimaryManager();
        const scalarClient = integrationManager.getScalarClient();
        scalarClient.connect().then(() => {
            const completeUrl = scalarClient.getStarterLink(starterLink);
            const QuestionDialog = sdk.getComponent("dialogs.QuestionDialog");
            const integrationsUrl = integrationManager.uiUrl;
            Modal.createTrackedDialog('Add an integration', '', QuestionDialog, {
                title: _t("Add an Integration"),
                description:
                    <div>
                        { _t("You are about to be taken to a third-party site so you can " +
                            "authenticate your account for use with %(integrationsUrl)s. " +
                            "Do you wish to continue?", { integrationsUrl: integrationsUrl }) }
                    </div>,
                button: _t("Continue"),
                onFinished: function(confirmed) {
                    if (!confirmed) {
                        return;
                    }
                    const width = window.screen.width > 1024 ? 1024 : window.screen.width;
                    const height = window.screen.height > 800 ? 800 : window.screen.height;
                    const left = (window.screen.width - width) / 2;
                    const top = (window.screen.height - height) / 2;
                    window.open(completeUrl, '_blank', `height=${height}, width=${width}, top=${top}, left=${left},`);
                },
            });
        });
    },

    _onMouseEnterEditedMarker: function() {
        this.setState({editedMarkerHovered: true});
    },

    _onMouseLeaveEditedMarker: function() {
        this.setState({editedMarkerHovered: false});
    },

    _openHistoryDialog: async function() {
        const MessageEditHistoryDialog = sdk.getComponent("views.dialogs.MessageEditHistoryDialog");
        Modal.createDialog(MessageEditHistoryDialog, {mxEvent: this.props.mxEvent});
    },

    _renderEditedMarker: function() {
        let editedTooltip;
        if (this.state.editedMarkerHovered) {
            const Tooltip = sdk.getComponent('elements.Tooltip');
            const date = this.props.mxEvent.replacingEventDate();
            const dateString = date && formatDate(date);
            editedTooltip = <Tooltip
                tooltipClassName="mx_Tooltip_timeline"
                label={_t("Edited at %(date)s. Click to view edits.", {date: dateString})}
            />;
        }

        const AccessibleButton = sdk.getComponent('elements.AccessibleButton');
        return (
            <AccessibleButton
                key="editedMarker"
                className="mx_EventTile_edited"
                onClick={this._openHistoryDialog}
                onMouseEnter={this._onMouseEnterEditedMarker}
                onMouseLeave={this._onMouseLeaveEditedMarker}
            >
                { editedTooltip }<span>{`(${_t("edited")})`}</span>
            </AccessibleButton>
        );
    },

    render: function() {
        if (this.props.editState) {
            const EditMessageComposer = sdk.getComponent('rooms.EditMessageComposer');
            return <EditMessageComposer editState={this.props.editState} className="mx_EventTile_content" />;
        }
        const mxEvent = this.props.mxEvent;
        const content = mxEvent.getContent();

        const stripReply = ReplyThread.getParentEventId(mxEvent);
        let body = HtmlUtils.bodyToHtml(content, this.props.highlights, {
            disableBigEmoji: content.msgtype === "m.emote" || !SettingsStore.getValue('TextualBody.enableBigEmoji'),
            // Part of Replies fallback support
            stripReplyFallback: stripReply,
            ref: this._content,
        });
        if (this.props.replacingEventId) {
            body = [body, this._renderEditedMarker()];
        }

        if (this.props.highlightLink) {
            body = <a href={this.props.highlightLink}>{ body }</a>;
        } else if (content.data && typeof content.data["org.matrix.neb.starter_link"] === "string") {
            body = <a href="#" onClick={this.onStarterLinkClick.bind(this, content.data["org.matrix.neb.starter_link"])}>{ body }</a>;
        }

        let widgets;
        if (this.state.links.length && !this.state.widgetHidden && this.props.showUrlPreview) {
            const LinkPreviewWidget = sdk.getComponent('rooms.LinkPreviewWidget');
            widgets = this.state.links.map((link)=>{
                return <LinkPreviewWidget
                            key={link}
                            link={link}
                            mxEvent={this.props.mxEvent}
                            onCancelClick={this.onCancelClick}
                            onHeightChanged={this.props.onHeightChanged} />;
            });
        }

        switch (content.msgtype) {
            case "m.emote":
                return (
<<<<<<< HEAD
                    <span className="mx_MEmoteBody mx_EventTile_content">
=======
                    <span ref={this._content} className="mx_MEmoteBody mx_EventTile_content">
>>>>>>> 6b6d0dd8
                        *&nbsp;
                        <span
                            className="mx_MEmoteBody_sender"
                            onClick={this.onEmoteSenderClick}
                        >
                            { mxEvent.sender ? mxEvent.sender.name : mxEvent.getSender() }
                        </span>
                        &nbsp;
                        { body }
                        { widgets }
                    </span>
                );
            case "m.notice":
                return (
<<<<<<< HEAD
                    <span className="mx_MNoticeBody mx_EventTile_content">
=======
                    <span ref={this._content} className="mx_MNoticeBody mx_EventTile_content">
>>>>>>> 6b6d0dd8
                        { body }
                        { widgets }
                    </span>
                );
            default: // including "m.text"
                return (
<<<<<<< HEAD
                    <span className="mx_MTextBody mx_EventTile_content">
=======
                    <span ref={this._content} className="mx_MTextBody mx_EventTile_content">
>>>>>>> 6b6d0dd8
                        { body }
                        { widgets }
                    </span>
                );
        }
    },
});<|MERGE_RESOLUTION|>--- conflicted
+++ resolved
@@ -86,11 +86,7 @@
         return successful;
     },
 
-<<<<<<< HEAD
-    componentWillMount: function() {
-=======
     UNSAFE_componentWillMount: function() {
->>>>>>> 6b6d0dd8
         this._content = createRef();
     },
 
@@ -102,20 +98,12 @@
     },
 
     _applyFormatting() {
-<<<<<<< HEAD
         this.activateSpoilers([this._content.current]);
-=======
-        this.activateSpoilers(this._content.current.children);
->>>>>>> 6b6d0dd8
 
         // pillifyLinks BEFORE linkifyElement because plain room/user URLs in the composer
         // are still sent as plaintext URLs. If these are ever pillified in the composer,
         // we should be pillify them here by doing the linkifying BEFORE the pillifying.
-<<<<<<< HEAD
         pillifyLinks([this._content.current], this.props.mxEvent);
-=======
-        pillifyLinks(this._content.current.children, this.props.mxEvent);
->>>>>>> 6b6d0dd8
         HtmlUtils.linkifyElement(this._content.current);
         this.calculateUrlPreview();
 
@@ -179,12 +167,8 @@
         //console.info("calculateUrlPreview: ShowUrlPreview for %s is %s", this.props.mxEvent.getId(), this.props.showUrlPreview);
 
         if (this.props.showUrlPreview) {
-<<<<<<< HEAD
             // pass only the first child which is the event tile otherwise this recurses on edited events
             let links = this.findLinks([this._content.current]);
-=======
-            let links = this.findLinks(this._content.current.children);
->>>>>>> 6b6d0dd8
             if (links.length) {
                 // de-dup the links (but preserve ordering)
                 const seen = new Set();
@@ -346,13 +330,6 @@
                     global.localStorage.removeItem("hide_preview_" + this.props.mxEvent.getId());
                 }
             },
-<<<<<<< HEAD
-=======
-
-            getInnerText: () => {
-                return this._content.current.innerText;
-            },
->>>>>>> 6b6d0dd8
         };
     },
 
@@ -481,11 +458,7 @@
         switch (content.msgtype) {
             case "m.emote":
                 return (
-<<<<<<< HEAD
                     <span className="mx_MEmoteBody mx_EventTile_content">
-=======
-                    <span ref={this._content} className="mx_MEmoteBody mx_EventTile_content">
->>>>>>> 6b6d0dd8
                         *&nbsp;
                         <span
                             className="mx_MEmoteBody_sender"
@@ -500,22 +473,14 @@
                 );
             case "m.notice":
                 return (
-<<<<<<< HEAD
                     <span className="mx_MNoticeBody mx_EventTile_content">
-=======
-                    <span ref={this._content} className="mx_MNoticeBody mx_EventTile_content">
->>>>>>> 6b6d0dd8
                         { body }
                         { widgets }
                     </span>
                 );
             default: // including "m.text"
                 return (
-<<<<<<< HEAD
                     <span className="mx_MTextBody mx_EventTile_content">
-=======
-                    <span ref={this._content} className="mx_MTextBody mx_EventTile_content">
->>>>>>> 6b6d0dd8
                         { body }
                         { widgets }
                     </span>
