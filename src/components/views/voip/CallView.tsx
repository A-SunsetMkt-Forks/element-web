/*
Copyright 2015, 2016 OpenMarket Ltd
Copyright 2019, 2020 The Matrix.org Foundation C.I.C.

Licensed under the Apache License, Version 2.0 (the "License");
you may not use this file except in compliance with the License.
You may obtain a copy of the License at

    http://www.apache.org/licenses/LICENSE-2.0

Unless required by applicable law or agreed to in writing, software
distributed under the License is distributed on an "AS IS" BASIS,
WITHOUT WARRANTIES OR CONDITIONS OF ANY KIND, either express or implied.
See the License for the specific language governing permissions and
limitations under the License.
*/

import React, { createRef, CSSProperties } from 'react';
import dis from '../../../dispatcher/dispatcher';
import CallHandler from '../../../CallHandler';
import { MatrixClientPeg } from '../../../MatrixClientPeg';
import { _t, _td } from '../../../languageHandler';
import VideoFeed from './VideoFeed';
import RoomAvatar from "../avatars/RoomAvatar";
import { CallState, CallType, MatrixCall, CallEvent } from 'matrix-js-sdk/src/webrtc/call';
import classNames from 'classnames';
import AccessibleButton from '../elements/AccessibleButton';
import { isOnlyCtrlOrCmdKeyEvent, Key } from '../../../Keyboard';
import { alwaysAboveLeftOf, alwaysAboveRightOf, ChevronFace, ContextMenuButton } from '../../structures/ContextMenu';
import CallContextMenu from '../context_menus/CallContextMenu';
import { avatarUrlForMember } from '../../../Avatar';
import DialpadContextMenu from '../context_menus/DialpadContextMenu';
import { CallFeed } from 'matrix-js-sdk/src/webrtc/callFeed';
import { replaceableComponent } from "../../../utils/replaceableComponent";
import DesktopCapturerSourcePicker from "../elements/DesktopCapturerSourcePicker";
import Modal from '../../../Modal';
import { SDPStreamMetadataPurpose } from 'matrix-js-sdk/src/webrtc/callEventTypes';
import CallViewSidebar from './CallViewSidebar';

interface IProps {
        // The call for us to display
        call: MatrixCall;

        // Another ongoing call to display information about
        secondaryCall?: MatrixCall;

        // a callback which is called when the content in the CallView changes
        // in a way that is likely to cause a resize.
        onResize?: any;

        // Whether this call view is for picture-in-picture mode
        // otherwise, it's the larger call view when viewing the room the call is in.
        // This is sort of a proxy for a number of things but we currently have no
        // need to control those things separately, so this is simpler.
        pipMode?: boolean;

        // Used for dragging the PiP CallView
        onMouseDownOnHeader?: (event: React.MouseEvent) => void;
}

interface IState {
    isLocalOnHold: boolean;
    isRemoteOnHold: boolean;
    micMuted: boolean;
    vidMuted: boolean;
    screensharing: boolean;
    callState: CallState;
    controlsVisible: boolean;
    showMoreMenu: boolean;
    showDialpad: boolean;
    primaryFeed: CallFeed;
    secondaryFeeds: Array<CallFeed>;
    sidebarShown: boolean;
}

function getFullScreenElement() {
    return (
        document.fullscreenElement ||
        // moz omitted because firefox supports this unprefixed now (webkit here for safari)
        document.webkitFullscreenElement ||
        document.msFullscreenElement
    );
}

function requestFullscreen(element: Element) {
    const method = (
        element.requestFullscreen ||
        // moz omitted since firefox supports unprefixed now
        element.webkitRequestFullScreen ||
        element.msRequestFullscreen
    );
    if (method) method.call(element);
}

function exitFullscreen() {
    const exitMethod = (
        document.exitFullscreen ||
        document.webkitExitFullscreen ||
        document.msExitFullscreen
    );
    if (exitMethod) exitMethod.call(document);
}

const CONTROLS_HIDE_DELAY = 1000;
// Height of the header duplicated from CSS because we need to subtract it from our max
// height to get the max height of the video
const CONTEXT_MENU_VPADDING = 8; // How far the context menu sits above the button (px)

@replaceableComponent("views.voip.CallView")
export default class CallView extends React.Component<IProps, IState> {
    private dispatcherRef: string;
    private contentRef = createRef<HTMLDivElement>();
    private controlsHideTimer: number = null;
    private dialpadButton = createRef<HTMLDivElement>();
    private contextMenuButton = createRef<HTMLDivElement>();

    constructor(props: IProps) {
        super(props);

        const { primary, secondary } = this.getOrderedFeeds(this.props.call.getFeeds());

        this.state = {
            isLocalOnHold: this.props.call.isLocalOnHold(),
            isRemoteOnHold: this.props.call.isRemoteOnHold(),
            micMuted: this.props.call.isMicrophoneMuted(),
            vidMuted: this.props.call.isLocalVideoMuted(),
            screensharing: this.props.call.isScreensharing(),
            callState: this.props.call.state,
            controlsVisible: true,
            showMoreMenu: false,
            showDialpad: false,
            primaryFeed: primary,
            secondaryFeeds: secondary,
            sidebarShown: true,
        };

        this.updateCallListeners(null, this.props.call);
    }

    public componentDidMount() {
        this.dispatcherRef = dis.register(this.onAction);
        document.addEventListener('keydown', this.onNativeKeyDown);
    }

    public componentWillUnmount() {
        if (getFullScreenElement()) {
            exitFullscreen();
        }

        document.removeEventListener("keydown", this.onNativeKeyDown);
        this.updateCallListeners(this.props.call, null);
        dis.unregister(this.dispatcherRef);
    }

    public componentDidUpdate(prevProps) {
        if (this.props.call === prevProps.call) return;

        this.setState({
            isLocalOnHold: this.props.call.isLocalOnHold(),
            isRemoteOnHold: this.props.call.isRemoteOnHold(),
            micMuted: this.props.call.isMicrophoneMuted(),
            vidMuted: this.props.call.isLocalVideoMuted(),
            callState: this.props.call.state,
        });

        this.updateCallListeners(null, this.props.call);
    }

    private onAction = (payload) => {
        switch (payload.action) {
            case 'video_fullscreen': {
                if (!this.contentRef.current) {
                    return;
                }
                if (payload.fullscreen) {
                    requestFullscreen(this.contentRef.current);
                } else if (getFullScreenElement()) {
                    exitFullscreen();
                }
                break;
            }
        }
    };

    private updateCallListeners(oldCall: MatrixCall, newCall: MatrixCall) {
        if (oldCall === newCall) return;

        if (oldCall) {
            oldCall.removeListener(CallEvent.State, this.onCallState);
            oldCall.removeListener(CallEvent.LocalHoldUnhold, this.onCallLocalHoldUnhold);
            oldCall.removeListener(CallEvent.RemoteHoldUnhold, this.onCallRemoteHoldUnhold);
            oldCall.removeListener(CallEvent.FeedsChanged, this.onFeedsChanged);
        }
        if (newCall) {
            newCall.on(CallEvent.State, this.onCallState);
            newCall.on(CallEvent.LocalHoldUnhold, this.onCallLocalHoldUnhold);
            newCall.on(CallEvent.RemoteHoldUnhold, this.onCallRemoteHoldUnhold);
            newCall.on(CallEvent.FeedsChanged, this.onFeedsChanged);
        }
    }

    private onCallState = (state) => {
        this.setState({
            callState: state,
        });
    };

    private onFeedsChanged = (newFeeds: Array<CallFeed>) => {
        const { primary, secondary } = this.getOrderedFeeds(newFeeds);
        this.setState({
            primaryFeed: primary,
            secondaryFeeds: secondary,
        });
    };

    private onCallLocalHoldUnhold = () => {
        this.setState({
            isLocalOnHold: this.props.call.isLocalOnHold(),
        });
    };

    private onCallRemoteHoldUnhold = () => {
        this.setState({
            isRemoteOnHold: this.props.call.isRemoteOnHold(),
            // update both here because isLocalOnHold changes when we hold the call too
            isLocalOnHold: this.props.call.isLocalOnHold(),
        });
    };

    private onFullscreenClick = () => {
        dis.dispatch({
            action: 'video_fullscreen',
            fullscreen: true,
        });
    };

    private onExpandClick = () => {
        const userFacingRoomId = CallHandler.sharedInstance().roomIdForCall(this.props.call);
        dis.dispatch({
            action: 'view_room',
            room_id: userFacingRoomId,
        });
    };

    private onControlsHideTimer = () => {
        this.controlsHideTimer = null;
        this.setState({
            controlsVisible: false,
        });
    };

    private onMouseMove = () => {
        this.showControls();
    };

    private getOrderedFeeds(feeds: Array<CallFeed>): { primary: CallFeed, secondary: Array<CallFeed> } {
        let primary;

        // Try to use a screensharing as primary, a remote one if possible
        const screensharingFeeds = feeds.filter((feed) => feed.purpose === SDPStreamMetadataPurpose.Screenshare);
        primary = screensharingFeeds.find((feed) => !feed.isLocal()) || screensharingFeeds[0];
        // If we didn't find remote screen-sharing stream, try to find any remote stream
        if (!primary) {
            primary = feeds.find((feed) => !feed.isLocal());
        }

        const secondary = [...feeds];
        // Remove the primary feed from the array
        if (primary) secondary.splice(secondary.indexOf(primary), 1);
        secondary.sort((a, b) => {
            if (a.isLocal() && !b.isLocal()) return -1;
            if (!a.isLocal() && b.isLocal()) return 1;
            return 0;
        });

        return { primary, secondary };
    }

    private showControls(): void {
        if (this.state.showMoreMenu || this.state.showDialpad) return;

        if (!this.state.controlsVisible) {
            this.setState({
                controlsVisible: true,
            });
        }
        if (this.controlsHideTimer !== null) {
            clearTimeout(this.controlsHideTimer);
        }
        this.controlsHideTimer = window.setTimeout(this.onControlsHideTimer, CONTROLS_HIDE_DELAY);
    }

    private onDialpadClick = (): void => {
        if (!this.state.showDialpad) {
            if (this.controlsHideTimer) {
                clearTimeout(this.controlsHideTimer);
                this.controlsHideTimer = null;
            }

            this.setState({
                showDialpad: true,
                controlsVisible: true,
            });
        } else {
            if (this.controlsHideTimer !== null) {
                clearTimeout(this.controlsHideTimer);
            }
            this.controlsHideTimer = window.setTimeout(this.onControlsHideTimer, CONTROLS_HIDE_DELAY);

            this.setState({
                showDialpad: false,
            });
        }
    };

    private onMicMuteClick = (): void => {
        const newVal = !this.state.micMuted;

        this.props.call.setMicrophoneMuted(newVal);
        this.setState({ micMuted: newVal });
    };

    private onVidMuteClick = (): void => {
        const newVal = !this.state.vidMuted;

        this.props.call.setLocalVideoMuted(newVal);
        this.setState({ vidMuted: newVal });
    };

    private onScreenshareClick = async (): Promise<void> => {
        const isScreensharing = await this.props.call.setScreensharingEnabled(
            !this.state.screensharing,
            async (): Promise<DesktopCapturerSource> => {
                const { finished } = Modal.createDialog(DesktopCapturerSourcePicker);
                const [source] = await finished;
                return source;
            },
        );

        this.setState({
            sidebarShown: true,
            screensharing: isScreensharing,
        });
    };

    private onMoreClick = (): void => {
        if (this.controlsHideTimer) {
            clearTimeout(this.controlsHideTimer);
            this.controlsHideTimer = null;
        }

        this.setState({
            showMoreMenu: true,
            controlsVisible: true,
        });
    };

    private closeDialpad = (): void => {
        this.setState({
            showDialpad: false,
        });
        this.controlsHideTimer = window.setTimeout(this.onControlsHideTimer, CONTROLS_HIDE_DELAY);
    };

    private closeContextMenu = (): void => {
        this.setState({
            showMoreMenu: false,
        });
        this.controlsHideTimer = window.setTimeout(this.onControlsHideTimer, CONTROLS_HIDE_DELAY);
    };

    // we register global shortcuts here, they *must not conflict* with local shortcuts elsewhere or both will fire
    // Note that this assumes we always have a CallView on screen at any given time
    // CallHandler would probably be a better place for this
    private onNativeKeyDown = (ev): void => {
        let handled = false;
        const ctrlCmdOnly = isOnlyCtrlOrCmdKeyEvent(ev);

        switch (ev.key) {
            case Key.D:
                if (ctrlCmdOnly) {
                    this.onMicMuteClick();
                    // show the controls to give feedback
                    this.showControls();
                    handled = true;
                }
                break;

            case Key.E:
                if (ctrlCmdOnly) {
                    this.onVidMuteClick();
                    // show the controls to give feedback
                    this.showControls();
                    handled = true;
                }
                break;
        }

        if (handled) {
            ev.stopPropagation();
            ev.preventDefault();
        }
    };

    private onRoomAvatarClick = (): void => {
        const userFacingRoomId = CallHandler.sharedInstance().roomIdForCall(this.props.call);
        dis.dispatch({
            action: 'view_room',
            room_id: userFacingRoomId,
        });
    };

    private onSecondaryRoomAvatarClick = (): void => {
        const userFacingRoomId = CallHandler.sharedInstance().roomIdForCall(this.props.secondaryCall);

        dis.dispatch({
            action: 'view_room',
            room_id: userFacingRoomId,
        });
    };

    private onCallResumeClick = (): void => {
        const userFacingRoomId = CallHandler.sharedInstance().roomIdForCall(this.props.call);
        CallHandler.sharedInstance().setActiveCallRoomId(userFacingRoomId);
    };

    private onTransferClick = (): void => {
        const transfereeCall = CallHandler.sharedInstance().getTransfereeForCallId(this.props.call.callId);
        this.props.call.transferToCall(transfereeCall);
    };

    private onHangupClick = (): void => {
        dis.dispatch({
            action: 'hangup',
            room_id: CallHandler.sharedInstance().roomIdForCall(this.props.call),
        });
    };

    private onToggleSidebar = (): void => {
        this.setState({
            sidebarShown: !this.state.sidebarShown,
        });
    };

    private renderCallControls(): JSX.Element {
        const micClasses = classNames({
            mx_CallView_callControls_button: true,
            mx_CallView_callControls_button_micOn: !this.state.micMuted,
            mx_CallView_callControls_button_micOff: this.state.micMuted,
        });

        const vidClasses = classNames({
            mx_CallView_callControls_button: true,
            mx_CallView_callControls_button_vidOn: !this.state.vidMuted,
            mx_CallView_callControls_button_vidOff: this.state.vidMuted,
        });

        const screensharingClasses = classNames({
            mx_CallView_callControls_button: true,
            mx_CallView_callControls_button_screensharingOn: this.state.screensharing,
            mx_CallView_callControls_button_screensharingOff: !this.state.screensharing,
        });

        const sidebarButtonClasses = classNames({
            mx_CallView_callControls_button: true,
            mx_CallView_callControls_button_sidebarOn: this.state.sidebarShown,
            mx_CallView_callControls_button_sidebarOff: !this.state.sidebarShown,
        });

        // Put the other states of the mic/video icons in the document to make sure they're cached
        // (otherwise the icon disappears briefly when toggled)
        const micCacheClasses = classNames({
            mx_CallView_callControls_button: true,
            mx_CallView_callControls_button_micOn: this.state.micMuted,
            mx_CallView_callControls_button_micOff: !this.state.micMuted,
            mx_CallView_callControls_button_invisible: true,
        });

        const vidCacheClasses = classNames({
            mx_CallView_callControls_button: true,
            mx_CallView_callControls_button_vidOn: this.state.micMuted,
            mx_CallView_callControls_button_vidOff: !this.state.micMuted,
            mx_CallView_callControls_button_invisible: true,
        });

        const callControlsClasses = classNames({
            mx_CallView_callControls: true,
            mx_CallView_callControls_hidden: !this.state.controlsVisible,
        });

        // We don't support call upgrades (yet) so hide the video mute button in voice calls
        let vidMuteButton;
        if (this.props.call.type === CallType.Video) {
            vidMuteButton = (
                <AccessibleButton
                    className={vidClasses}
                    onClick={this.onVidMuteClick}
                />
            );
        }

        // Screensharing is possible, if we can send a second stream and
        // identify it using SDPStreamMetadata or if we can replace the already
        // existing usermedia track by a screensharing track. We also need to be
        // connected to know the state of the other side
        let screensharingButton;
        if (
            (this.props.call.opponentSupportsSDPStreamMetadata() || this.props.call.type === CallType.Video) &&
            this.props.call.state === CallState.Connected
        ) {
            screensharingButton = (
                <AccessibleButton
                    className={screensharingClasses}
                    onClick={this.onScreenshareClick}
                />
            );
        }

        // To show the sidebar we need secondary feeds, if we don't have them,
        // we can hide this button. If we are in PiP, sidebar is also hidden, so
        // we can hide the button too
        let sidebarButton;
        if (
            !this.props.pipMode &&
            (
                this.state.primaryFeed?.purpose === SDPStreamMetadataPurpose.Screenshare ||
                this.props.call.isScreensharing()
            )
        ) {
            sidebarButton = (
                <AccessibleButton
                    className={sidebarButtonClasses}
                    onClick={this.onToggleSidebar}
                />
            );
        }

        // The dial pad & 'more' button actions are only relevant in a connected call
        // When not connected, we have to put something there to make the flexbox alignment correct
        let dialpadButton;
        let contextMenuButton;
        if (this.state.callState === CallState.Connected) {
            contextMenuButton = (
                <ContextMenuButton
                    className="mx_CallView_callControls_button mx_CallView_callControls_button_more"
                    onClick={this.onMoreClick}
                    inputRef={this.contextMenuButton}
                    isExpanded={this.state.showMoreMenu}
                />
            );
            dialpadButton = (
                <ContextMenuButton
                    className="mx_CallView_callControls_button mx_CallView_callControls_dialpad"
                    inputRef={this.dialpadButton}
                    onClick={this.onDialpadClick}
                    isExpanded={this.state.showDialpad}
                />
            );
        }

        return (
            <div className={callControlsClasses}>
                { dialpadButton }
                <AccessibleButton
                    className={micClasses}
                    onClick={this.onMicMuteClick}
                />
                { vidMuteButton }
                <div className={micCacheClasses} />
                <div className={vidCacheClasses} />
                { screensharingButton }
                { sidebarButton }
                { contextMenuButton }
                <AccessibleButton
                    className="mx_CallView_callControls_button mx_CallView_callControls_button_hangup"
                    onClick={this.onHangupClick}
                />
            </div>
        );
    }

    public render() {
        const client = MatrixClientPeg.get();
        const callRoomId = CallHandler.sharedInstance().roomIdForCall(this.props.call);
        const secondaryCallRoomId = CallHandler.sharedInstance().roomIdForCall(this.props.secondaryCall);
        const callRoom = client.getRoom(callRoomId);
        const secCallRoom = this.props.secondaryCall ? client.getRoom(secondaryCallRoomId) : null;
        const avatarSize = this.props.pipMode ? 76 : 160;
        const transfereeCall = CallHandler.sharedInstance().getTransfereeForCallId(this.props.call.callId);
        const isOnHold = this.state.isLocalOnHold || this.state.isRemoteOnHold;
        const isScreensharing = this.props.call.isScreensharing();
        const sidebarShown = this.state.sidebarShown;
        const someoneIsScreensharing = this.props.call.getFeeds().some((feed) => {
            return feed.purpose === SDPStreamMetadataPurpose.Screenshare;
        });
        const isVideoCall = this.props.call.type === CallType.Video;

        let contentView: React.ReactNode;
        let holdTransferContent;

        if (transfereeCall) {
            const transferTargetRoom = MatrixClientPeg.get().getRoom(
                CallHandler.sharedInstance().roomIdForCall(this.props.call),
            );
            const transferTargetName = transferTargetRoom ? transferTargetRoom.name : _t("unknown person");

            const transfereeRoom = MatrixClientPeg.get().getRoom(
                CallHandler.sharedInstance().roomIdForCall(transfereeCall),
            );
            const transfereeName = transfereeRoom ? transfereeRoom.name : _t("unknown person");

            holdTransferContent = <div className="mx_CallView_holdTransferContent">
                { _t(
                    "Consulting with %(transferTarget)s. <a>Transfer to %(transferee)s</a>",
                    {
                        transferTarget: transferTargetName,
                        transferee: transfereeName,
                    },
                    {
                        a: sub => <AccessibleButton kind="link" onClick={this.onTransferClick}>
                            { sub }
                        </AccessibleButton>,
                    },
                ) }
            </div>;
        } else if (isOnHold) {
            let onHoldText = null;
            if (this.state.isRemoteOnHold) {
                const holdString = CallHandler.sharedInstance().hasAnyUnheldCall() ?
                    _td("You held the call <a>Switch</a>") : _td("You held the call <a>Resume</a>");
                onHoldText = _t(holdString, {}, {
                    a: sub => <AccessibleButton kind="link" onClick={this.onCallResumeClick}>
                        { sub }
                    </AccessibleButton>,
                });
            } else if (this.state.isLocalOnHold) {
                onHoldText = _t("%(peerName)s held the call", {
                    peerName: this.props.call.getOpponentMember().name,
                });
            }
            holdTransferContent = <div className="mx_CallView_holdTransferContent">
                { onHoldText }
            </div>;
        }

        let sidebar;
        if (
            !isOnHold &&
            !transfereeCall &&
            sidebarShown &&
            (isVideoCall || someoneIsScreensharing)
        ) {
            sidebar = (
                <CallViewSidebar
                    feeds={this.state.secondaryFeeds}
                    call={this.props.call}
                    pipMode={this.props.pipMode}
                />
            );
        }

        // This is a bit messy. I can't see a reason to have two onHold/transfer screens
        if (isOnHold || transfereeCall) {
            if (isVideoCall) {
                const containerClasses = classNames({
                    mx_CallView_content: true,
                    mx_CallView_video: true,
                    mx_CallView_video_hold: isOnHold,
                });
                let onHoldBackground = null;
                const backgroundStyle: CSSProperties = {};
                const backgroundAvatarUrl = avatarUrlForMember(
                // is it worth getting the size of the div to pass here?
                    this.props.call.getOpponentMember(), 1024, 1024, 'crop',
                );
                backgroundStyle.backgroundImage = 'url(' + backgroundAvatarUrl + ')';
                onHoldBackground = <div className="mx_CallView_video_holdBackground" style={backgroundStyle} />;

                contentView = (
                    <div className={containerClasses} ref={this.contentRef} onMouseMove={this.onMouseMove}>
                        { onHoldBackground }
                        { holdTransferContent }
                        { this.renderCallControls() }
                    </div>
                );
            } else {
                const classes = classNames({
                    mx_CallView_content: true,
                    mx_CallView_voice: true,
                    mx_CallView_voice_hold: isOnHold,
                });

                contentView =(
                    <div className={classes} onMouseMove={this.onMouseMove}>
                        <div className="mx_CallView_voice_avatarsContainer">
                            <div
                                className="mx_CallView_voice_avatarContainer"
                                style={{ width: avatarSize, height: avatarSize }}
                            >
                                <RoomAvatar
                                    room={callRoom}
                                    height={avatarSize}
                                    width={avatarSize}
                                />
                            </div>
                        </div>
                        { holdTransferContent }
                        { this.renderCallControls() }
                    </div>
                );
            }
        } else if (this.props.call.noIncomingFeeds()) {
            // Here we're reusing the css classes from voice on hold, because
            // I am lazy. If this gets merged, the CallView might be subject
            // to change anyway - I might take an axe to this file in order to
            // try to get other things working
            const classes = classNames({
                mx_CallView_content: true,
                mx_CallView_voice: true,
            });

            // Saying "Connecting" here isn't really true, but the best thing
            // I can come up with, but this might be subject to change as well
            contentView = (
                <div
                    className={classes}
                    onMouseMove={this.onMouseMove}
                >
                    { sidebar }
                    <div className="mx_CallView_voice_avatarsContainer">
                        <div
                            className="mx_CallView_voice_avatarContainer"
                            style={{ width: avatarSize, height: avatarSize }}
                        >
                            <RoomAvatar
                                room={callRoom}
                                height={avatarSize}
                                width={avatarSize}
                            />
                        </div>
                    </div>
                    <div className="mx_CallView_holdTransferContent">{ _t("Connecting") }</div>
                    { this.renderCallControls() }
                </div>
            );
        } else {
            const containerClasses = classNames({
                mx_CallView_content: true,
                mx_CallView_video: true,
            });

            let toast;
            if (someoneIsScreensharing) {
                const presentingClasses = classNames({
                    mx_CallView_presenting: true,
                    mx_CallView_presenting_hidden: !this.state.controlsVisible,
                });
                const sharerName = this.state.primaryFeed.getMember().name;
                let text = isScreensharing
                    ? _t("You are presenting")
                    : _t('%(sharerName)s is presenting', { sharerName });
                if (!this.state.sidebarShown && isVideoCall) {
                    text += " • " + (this.props.call.isLocalVideoMuted()
                        ? _t("Your camera is turned off")
                        : _t("Your camera is still enabled"));
                }

                toast = (
                    <div className={presentingClasses}>
                        { text }
                    </div>
                );
            }

            contentView = (
                <div
                    className={containerClasses}
                    ref={this.contentRef}
                    onMouseMove={this.onMouseMove}
                >
                    { toast }
                    { sidebar }
                    <VideoFeed
                        feed={this.state.primaryFeed}
                        call={this.props.call}
                        pipMode={this.props.pipMode}
                        onResize={this.props.onResize}
                        primary={true}
                    />
                    { this.renderCallControls() }
                </div>
            );
        }

        const callTypeText = isVideoCall ? _t("Video Call") : _t("Voice Call");
        let myClassName;

        let fullScreenButton;
<<<<<<< HEAD
        if (!this.props.pipMode) {
            fullScreenButton = <div className="mx_CallView_header_button mx_CallView_header_button_fullscreen"
                onClick={this.onFullscreenClick} title={_t("Fill Screen")}
=======
        if (this.props.call.type === CallType.Video && !this.props.pipMode) {
            fullScreenButton = <div
                className="mx_CallView_header_button mx_CallView_header_button_fullscreen"
                onClick={this.onFullscreenClick}
                title={_t("Fill Screen")}
>>>>>>> 869a5fb5
            />;
        }

        let expandButton;
        if (this.props.pipMode) {
            expandButton = <div
                className="mx_CallView_header_button mx_CallView_header_button_expand"
                onClick={this.onExpandClick}
                title={_t("Return to call")}
            />;
        }

        const headerControls = <div className="mx_CallView_header_controls">
            { fullScreenButton }
            { expandButton }
        </div>;

        let header: React.ReactNode;
        if (!this.props.pipMode) {
            header = <div className="mx_CallView_header">
                <div className="mx_CallView_header_phoneIcon" />
                <span className="mx_CallView_header_callType">{ callTypeText }</span>
                { headerControls }
            </div>;
            myClassName = 'mx_CallView_large';
        } else {
            let secondaryCallInfo;
            if (this.props.secondaryCall) {
                secondaryCallInfo = <span className="mx_CallView_header_secondaryCallInfo">
                    <AccessibleButton element='span' onClick={this.onSecondaryRoomAvatarClick}>
                        <RoomAvatar room={secCallRoom} height={16} width={16} />
                        <span className="mx_CallView_secondaryCall_roomName">
                            { _t("%(name)s on hold", { name: secCallRoom.name }) }
                        </span>
                    </AccessibleButton>
                </span>;
            }

            header = (
                <div
                    className="mx_CallView_header"
                    onMouseDown={this.props.onMouseDownOnHeader}
                >
                    <AccessibleButton onClick={this.onRoomAvatarClick}>
                        <RoomAvatar room={callRoom} height={32} width={32} />
                    </AccessibleButton>
                    <div className="mx_CallView_header_callInfo">
                        <div className="mx_CallView_header_roomName">{ callRoom.name }</div>
                        <div className="mx_CallView_header_callTypeSmall">
                            { callTypeText }
                            { secondaryCallInfo }
                        </div>
                    </div>
                    { headerControls }
                </div>
            );
            myClassName = 'mx_CallView_pip';
        }

        let dialPad;
        if (this.state.showDialpad) {
            dialPad = <DialpadContextMenu
                {...alwaysAboveRightOf(
                    this.dialpadButton.current.getBoundingClientRect(),
                    ChevronFace.None,
                    CONTEXT_MENU_VPADDING,
                )}
                onFinished={this.closeDialpad}
                call={this.props.call}
            />;
        }

        let contextMenu;
        if (this.state.showMoreMenu) {
            contextMenu = <CallContextMenu
                {...alwaysAboveLeftOf(
                    this.contextMenuButton.current.getBoundingClientRect(),
                    ChevronFace.None,
                    CONTEXT_MENU_VPADDING,
                )}
                onFinished={this.closeContextMenu}
                call={this.props.call}
            />;
        }

        return <div className={"mx_CallView " + myClassName}>
            { header }
            { contentView }
            { dialPad }
            { contextMenu }
        </div>;
    }
}<|MERGE_RESOLUTION|>--- conflicted
+++ resolved
@@ -796,18 +796,14 @@
         let myClassName;
 
         let fullScreenButton;
-<<<<<<< HEAD
         if (!this.props.pipMode) {
-            fullScreenButton = <div className="mx_CallView_header_button mx_CallView_header_button_fullscreen"
-                onClick={this.onFullscreenClick} title={_t("Fill Screen")}
-=======
-        if (this.props.call.type === CallType.Video && !this.props.pipMode) {
-            fullScreenButton = <div
-                className="mx_CallView_header_button mx_CallView_header_button_fullscreen"
-                onClick={this.onFullscreenClick}
-                title={_t("Fill Screen")}
->>>>>>> 869a5fb5
-            />;
+            fullScreenButton = (
+                <div
+                    className="mx_CallView_header_button mx_CallView_header_button_fullscreen"
+                    onClick={this.onFullscreenClick}
+                    title={_t("Fill Screen")}
+                />
+            );
         }
 
         let expandButton;
