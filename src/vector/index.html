<!doctype html>
<html lang="en" style="height: 100%;">
  <head>
    <meta charset="utf-8">
    <title>Element</title>
    <link rel="apple-touch-icon" sizes="57x57" href="<%= require('../../res/vector-icons/apple-touch-icon-57.png') %>">
    <link rel="apple-touch-icon" sizes="60x60" href="<%= require('../../res/vector-icons/apple-touch-icon-60.png') %>">
    <link rel="apple-touch-icon" sizes="72x72" href="<%= require('../../res/vector-icons/apple-touch-icon-72.png') %>">
    <link rel="apple-touch-icon" sizes="76x76" href="<%= require('../../res/vector-icons/apple-touch-icon-76.png') %>">
    <link rel="apple-touch-icon" sizes="114x114" href="<%= require('../../res/vector-icons/apple-touch-icon-114.png') %>">
    <link rel="apple-touch-icon" sizes="120x120" href="<%= require('../../res/vector-icons/apple-touch-icon-120.png') %>">
    <link rel="apple-touch-icon" sizes="144x144" href="<%= require('../../res/vector-icons/apple-touch-icon-144.png') %>">
    <link rel="apple-touch-icon" sizes="152x152" href="<%= require('../../res/vector-icons/apple-touch-icon-152.png') %>">
    <link rel="apple-touch-icon" sizes="180x180" href="<%= require('../../res/vector-icons/apple-touch-icon-180.png') %>">
    <link rel="manifest" href="manifest.json">
    <meta name="referrer" content="no-referrer">
    <link rel="shortcut icon" href="<%= require('../../res/vector-icons/favicon.ico') %>">
    <meta name="viewport" content="width=device-width, initial-scale=1">
    <meta name="apple-mobile-web-app-title" content="Element">
    <meta name="application-name" content="Element">
    <meta name="msapplication-TileColor" content="#da532c">
    <meta name="msapplication-TileImage" content="<%= require('../../res/vector-icons/mstile-150.png') %>">
    <meta name="msapplication-config" content="<%= require('../../res/vector-icons/browserconfig.xml') %>">
    <meta name="theme-color" content="#ffffff">
    <meta property="og:image" content="<%= og_image_url %>" />
    <meta http-equiv="Content-Security-Policy" content="
        default-src 'none';
        style-src 'self' 'unsafe-inline';
        script-src 'self' 'unsafe-eval' https://www.recaptcha.net https://www.gstatic.com;
        img-src * blob: data:;
        connect-src *;
        font-src 'self' data:;
        media-src * blob: data:;
        child-src * blob: data:;
        worker-src 'self';
        frame-src * blob: data:;
        form-action 'self';
        manifest-src 'self';
    ">
    <% for (var i=0; i < htmlWebpackPlugin.files.css.length; i++) {
        var file = htmlWebpackPlugin.files.css[i];
        var match = file.match(/^bundles\/.*?\/theme-(.*)\.css$/);
        if (match) {
            var title = match[1].charAt(0).toUpperCase() + match[1].slice(1);
        %>
           <link rel="stylesheet" disabled="disabled" title="<%= title %>" href="<%= file %>">
        <% } else { %>
           <link rel="stylesheet" href="<%= file %>">
        <% }
    } %>

    <% for (var i=0; i < htmlWebpackPlugin.tags.headTags.length; i++) {
        var tag = htmlWebpackPlugin.tags.headTags[i];
        var path = tag.attributes && tag.attributes.href;
        if (path.indexOf("Inter") !== -1) { %>
            <link rel="preload" as="font" href="<%= path %>" crossorigin="anonymous"/>
        <% }
    } %>

  </head>
<<<<<<< HEAD
  <body style="height: 100%;"
  data-vector-indexeddb-worker-script="<%= htmlWebpackPlugin.files.chunks['indexeddb_worker'].entry %>"
  data-vector-dendrite-worker-script="<%= htmlWebpackPlugin.files.chunks['dendrite_sw'].entry %>">
    <noscript>Sorry, Riot requires JavaScript to be enabled.</noscript> <!-- TODO: Translate this? -->
    <section id="matrixchat" style="height: 100%; overflow: auto;"></section>
    <script src="<%= htmlWebpackPlugin.files.chunks['bundle'].entry %>"></script>
=======
  <body
      style="height: 100%; margin: 0;"
      data-vector-indexeddb-worker-script="<%= htmlWebpackPlugin.files.js.find(entry => entry.includes("indexeddb-worker.js")) %>"
      data-vector-recorder-worklet-script="<%= htmlWebpackPlugin.files.js.find(entry => entry.includes("recorder-worklet.js")) %>"
  >
    <noscript>Sorry, Element requires JavaScript to be enabled.</noscript> <!-- TODO: Translate this? -->
    <section id="matrixchat" style="height: 100%;" class="notranslate"></section>
    <script src="<%= htmlWebpackPlugin.files.js.find(entry => entry.includes("bundle.js")) %>"></script>

    <!-- Legacy supporting Prefetch images -->
>>>>>>> 7703108e
    <img src="<%= require('matrix-react-sdk/res/img/warning.svg') %>" width="24" height="23" style="visibility: hidden; position: absolute; top: 0px; left: 0px;"/>
    <img src="<%= require('matrix-react-sdk/res/img/e2e/warning.svg') %>" width="24" height="23" style="visibility: hidden; position: absolute; top: 0px; left: 0px;"/>
    <img src="<%= require('matrix-react-sdk/res/img/feather-customised/warning-triangle.svg') %>" width="24" height="23" style="visibility: hidden; position: absolute; top: 0px; left: 0px;"/>
    <img src="<%= require('matrix-react-sdk/res/img/format/bold.svg') %>" width="25" height="22" style="visibility: hidden; position: absolute; top: 0px; left: 0px;"/>
    <img src="<%= require('matrix-react-sdk/res/img/format/code.svg') %>" width="25" height="22" style="visibility: hidden; position: absolute; top: 0px; left: 0px;"/>
    <img src="<%= require('matrix-react-sdk/res/img/format/italics.svg') %>" width="25" height="22" style="visibility: hidden; position: absolute; top: 0px; left: 0px;"/>
    <img src="<%= require('matrix-react-sdk/res/img/format/quote.svg') %>" width="25" height="22" style="visibility: hidden; position: absolute; top: 0px; left: 0px;"/>
    <img src="<%= require('matrix-react-sdk/res/img/format/strikethrough.svg') %>" width="25" height="22" style="visibility: hidden; position: absolute; top: 0px; left: 0px;"/>

    <audio id="messageAudio">
        <source src="media/message.ogg" type="audio/ogg" />
        <source src="media/message.mp3" type="audio/mpeg" />
    </audio>
    <audio id="ringAudio" loop>
        <source src="media/ring.ogg" type="audio/ogg" />
        <source src="media/ring.mp3" type="audio/mpeg" />
    </audio>
    <audio id="ringbackAudio" loop>
        <source src="media/ringback.ogg" type="audio/ogg" />
        <source src="media/ringback.mp3" type="audio/mpeg" />
    </audio>
    <audio id="callendAudio">
        <source src="media/callend.ogg" type="audio/ogg" />
        <source src="media/callend.mp3" type="audio/mpeg" />
    </audio>
    <audio id="busyAudio">
        <source src="media/busy.ogg" type="audio/ogg" />
        <source src="media/busy.mp3" type="audio/mpeg" />
    </audio>
    <audio id="remoteAudio"></audio>
    <!-- let CSS themes pass constants to the app -->
    <div id="mx_theme_accentColor"></div><div id="mx_theme_secondaryAccentColor"></div><div id="mx_theme_tertiaryAccentColor"></div>
  </body>
</html><|MERGE_RESOLUTION|>--- conflicted
+++ resolved
@@ -58,25 +58,17 @@
     } %>
 
   </head>
-<<<<<<< HEAD
-  <body style="height: 100%;"
-  data-vector-indexeddb-worker-script="<%= htmlWebpackPlugin.files.chunks['indexeddb_worker'].entry %>"
-  data-vector-dendrite-worker-script="<%= htmlWebpackPlugin.files.chunks['dendrite_sw'].entry %>">
-    <noscript>Sorry, Riot requires JavaScript to be enabled.</noscript> <!-- TODO: Translate this? -->
-    <section id="matrixchat" style="height: 100%; overflow: auto;"></section>
-    <script src="<%= htmlWebpackPlugin.files.chunks['bundle'].entry %>"></script>
-=======
   <body
       style="height: 100%; margin: 0;"
       data-vector-indexeddb-worker-script="<%= htmlWebpackPlugin.files.js.find(entry => entry.includes("indexeddb-worker.js")) %>"
       data-vector-recorder-worklet-script="<%= htmlWebpackPlugin.files.js.find(entry => entry.includes("recorder-worklet.js")) %>"
+      data-vector-dendrite-worker-script="<%= htmlWebpackPlugin.files.js.find(entry => entry.includes("dendrite_sw.js")) %>"
   >
     <noscript>Sorry, Element requires JavaScript to be enabled.</noscript> <!-- TODO: Translate this? -->
     <section id="matrixchat" style="height: 100%;" class="notranslate"></section>
     <script src="<%= htmlWebpackPlugin.files.js.find(entry => entry.includes("bundle.js")) %>"></script>
 
     <!-- Legacy supporting Prefetch images -->
->>>>>>> 7703108e
     <img src="<%= require('matrix-react-sdk/res/img/warning.svg') %>" width="24" height="23" style="visibility: hidden; position: absolute; top: 0px; left: 0px;"/>
     <img src="<%= require('matrix-react-sdk/res/img/e2e/warning.svg') %>" width="24" height="23" style="visibility: hidden; position: absolute; top: 0px; left: 0px;"/>
     <img src="<%= require('matrix-react-sdk/res/img/feather-customised/warning-triangle.svg') %>" width="24" height="23" style="visibility: hidden; position: absolute; top: 0px; left: 0px;"/>
