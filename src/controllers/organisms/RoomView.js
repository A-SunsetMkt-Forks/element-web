/*
Copyright 2015 OpenMarket Ltd

Licensed under the Apache License, Version 2.0 (the "License");
you may not use this file except in compliance with the License.
You may obtain a copy of the License at

    http://www.apache.org/licenses/LICENSE-2.0

Unless required by applicable law or agreed to in writing, software
distributed under the License is distributed on an "AS IS" BASIS,
WITHOUT WARRANTIES OR CONDITIONS OF ANY KIND, either express or implied.
See the License for the specific language governing permissions and
limitations under the License.
*/

var Matrix = require("matrix-js-sdk");
var MatrixClientPeg = require("matrix-react-sdk/lib/MatrixClientPeg");
var React = require("react");
var q = require("q");
var ContentMessages = require("matrix-react-sdk/lib//ContentMessages");
var WhoIsTyping = require("matrix-react-sdk/lib/WhoIsTyping");
var Modal = require("matrix-react-sdk/lib/Modal");
var sdk = require('matrix-react-sdk/lib/index');
var CallHandler = require('matrix-react-sdk/lib/CallHandler');
var VectorConferenceHandler = require('../../modules/VectorConferenceHandler');

var dis = require("matrix-react-sdk/lib/dispatcher");

var PAGINATE_SIZE = 20;
var INITIAL_SIZE = 20;

module.exports = {
    getInitialState: function() {
        return {
            room: this.props.roomId ? MatrixClientPeg.get().getRoom(this.props.roomId) : null,
            messageCap: INITIAL_SIZE,
            editingRoomSettings: false,
            uploadingRoomSettings: false,
            numUnreadMessages: 0,
            draggingFile: false,
            searching: false,
            searchResults: null,
        }
    },

    componentWillMount: function() {
        this.dispatcherRef = dis.register(this.onAction);
        MatrixClientPeg.get().on("Room.timeline", this.onRoomTimeline);
        MatrixClientPeg.get().on("Room.name", this.onRoomName);
        MatrixClientPeg.get().on("RoomMember.typing", this.onRoomMemberTyping);
        MatrixClientPeg.get().on("RoomState.members", this.onRoomStateMember);
        this.atBottom = true;
    },

    componentWillUnmount: function() {
        if (this.refs.messageWrapper) {
            var messageWrapper = this.refs.messageWrapper.getDOMNode();
            messageWrapper.removeEventListener('drop', this.onDrop);
            messageWrapper.removeEventListener('dragover', this.onDragOver);
            messageWrapper.removeEventListener('dragleave', this.onDragLeaveOrEnd);
            messageWrapper.removeEventListener('dragend', this.onDragLeaveOrEnd);
        }
        dis.unregister(this.dispatcherRef);
        if (MatrixClientPeg.get()) {
            MatrixClientPeg.get().removeListener("Room.timeline", this.onRoomTimeline);
            MatrixClientPeg.get().removeListener("Room.name", this.onRoomName);
            MatrixClientPeg.get().removeListener("RoomMember.typing", this.onRoomMemberTyping);
            MatrixClientPeg.get().removeListener("RoomState.members", this.onRoomStateMember);
        }
    },

    onAction: function(payload) {
        switch (payload.action) {
            case 'message_send_failed':
            case 'message_sent':
            case 'message_resend_started':
                this.setState({
                    room: MatrixClientPeg.get().getRoom(this.props.roomId)
                });
                this.forceUpdate();
                break;
            case 'notifier_enabled':
                this.forceUpdate();
                break;
            case 'call_state':
                if (CallHandler.getCallForRoom(this.props.roomId)) {
                    // Call state has changed so we may be loading video elements
                    // which will obscure the message log.
                    // scroll to bottom
                    var messageWrapper = this.refs.messageWrapper;
                    if (messageWrapper) {
                        messageWrapper = messageWrapper.getDOMNode();
                        messageWrapper.scrollTop = messageWrapper.scrollHeight;
                    }
                }

                // possibly remove the conf call notification if we're now in
                // the conf
                this._updateConfCallNotification();
                break;
        }
    },

    // MatrixRoom still showing the messages from the old room?
    // Set the key to the room_id. Sadly you can no longer get at
    // the key from inside the component, or we'd check this in code.
    /*componentWillReceiveProps: function(props) {
    },*/

    onRoomTimeline: function(ev, room, toStartOfTimeline) {
        if (!this.isMounted()) return;

        // ignore anything that comes in whilst pagingating: we get one
        // event for each new matrix event so this would cause a huge
        // number of UI updates. Just update the UI when the paginate
        // call returns.
        if (this.state.paginating) return;

        // no point handling anything while we're waiting for the join to finish:
        // we'll only be showing a spinner.
        if (this.state.joining) return;
        if (room.roomId != this.props.roomId) return;

        if (this.refs.messageWrapper) {
            var messageWrapper = this.refs.messageWrapper.getDOMNode();
            this.atBottom = (
                messageWrapper.scrollHeight - messageWrapper.scrollTop <=
                (messageWrapper.clientHeight + 150)
            );
        }

        var currentUnread = this.state.numUnreadMessages;
        if (!toStartOfTimeline &&
                (ev.getSender() !== MatrixClientPeg.get().credentials.userId)) {
            // update unread count when scrolled up
            if (this.atBottom) {
                currentUnread = 0;
            }
            else {
                currentUnread += 1;
            }
        }


        this.setState({
            room: MatrixClientPeg.get().getRoom(this.props.roomId),
            numUnreadMessages: currentUnread
        });

        if (toStartOfTimeline && !this.state.paginating) {
            this.fillSpace();
        }
    },

    onRoomName: function(room) {
        if (room.roomId == this.props.roomId) {
            this.setState({
                room: room
            });
        }
    },

    onRoomMemberTyping: function(ev, member) {
        this.forceUpdate();
    },

    onRoomStateMember: function(ev, state, member) {
        if (member.roomId !== this.props.roomId ||
                member.userId !== VectorConferenceHandler.getConferenceUserIdForRoom(member.roomId)) {
            return;
        }
        this._updateConfCallNotification();
    },

    _updateConfCallNotification: function() {
        var room = MatrixClientPeg.get().getRoom(this.props.roomId);
        if (!room) return;
        var confMember = room.getMember(
            VectorConferenceHandler.getConferenceUserIdForRoom(this.props.roomId)
        );

        if (!confMember) {
            return;
        }
        var confCall = VectorConferenceHandler.getConferenceCallForRoom(confMember.roomId);

        // A conf call notification should be displayed if there is an ongoing
        // conf call but this cilent isn't a part of it.
        this.setState({
            displayConfCallNotification: (
                (!confCall || confCall.call_state === "ended") &&
                confMember.membership === "join"
            )
        });
    },

    componentDidMount: function() {
        if (this.refs.messageWrapper) {
            var messageWrapper = this.refs.messageWrapper.getDOMNode();

            messageWrapper.addEventListener('drop', this.onDrop);
            messageWrapper.addEventListener('dragover', this.onDragOver);
            messageWrapper.addEventListener('dragleave', this.onDragLeaveOrEnd);
            messageWrapper.addEventListener('dragend', this.onDragLeaveOrEnd);

            messageWrapper.scrollTop = messageWrapper.scrollHeight;

            this.fillSpace();
        }

        this._updateConfCallNotification();
    },

    componentDidUpdate: function() {
        if (!this.refs.messageWrapper) return;

        var messageWrapper = this.refs.messageWrapper.getDOMNode();

        if (this.state.paginating && !this.waiting_for_paginate) {
            var heightGained = messageWrapper.scrollHeight - this.oldScrollHeight;
            messageWrapper.scrollTop += heightGained;
            this.oldScrollHeight = undefined;
            if (!this.fillSpace()) {
                this.setState({paginating: false});
            }
        } else if (this.atBottom) {
            messageWrapper.scrollTop = messageWrapper.scrollHeight;
            if (this.state.numUnreadMessages !== 0) {
                this.setState({numUnreadMessages: 0});
            }
        }
    },

    fillSpace: function() {
        if (!this.refs.messageWrapper) return;
        var messageWrapper = this.refs.messageWrapper.getDOMNode();
        if (messageWrapper.scrollTop < messageWrapper.clientHeight && this.state.room.oldState.paginationToken) {
            this.setState({paginating: true});

            this.oldScrollHeight = messageWrapper.scrollHeight;

            if (this.state.messageCap < this.state.room.timeline.length) {
                this.waiting_for_paginate = false;
                var cap = Math.min(this.state.messageCap + PAGINATE_SIZE, this.state.room.timeline.length);
                this.setState({messageCap: cap, paginating: true});
            } else {
                this.waiting_for_paginate = true;
                var cap = this.state.messageCap + PAGINATE_SIZE;
                this.setState({messageCap: cap, paginating: true});
                var self = this;
                MatrixClientPeg.get().scrollback(this.state.room, PAGINATE_SIZE).finally(function() {
                    self.waiting_for_paginate = false;
                    if (self.isMounted()) {
                        self.setState({
                            room: MatrixClientPeg.get().getRoom(self.props.roomId)
                        });
                    }
                    // wait and set paginating to false when the component updates
                });
            }

            return true;
        }
        return false;
    },

    onJoinButtonClicked: function(ev) {
        var self = this;
        MatrixClientPeg.get().joinRoom(this.props.roomId).then(function() {
            self.setState({
                joining: false,
                room: MatrixClientPeg.get().getRoom(self.props.roomId)
            });
        }, function(error) {
            self.setState({
                joining: false,
                joinError: error
            });
        });
        this.setState({
            joining: true
        });
    },

    onMessageListScroll: function(ev) {
        if (this.refs.messageWrapper) {
            var messageWrapper = this.refs.messageWrapper.getDOMNode();
            var wasAtBottom = this.atBottom;
            this.atBottom = messageWrapper.scrollHeight - messageWrapper.scrollTop <= messageWrapper.clientHeight;
            if (this.atBottom && !wasAtBottom) {
                this.forceUpdate(); // remove unread msg count
            }
        }
        if (!this.state.paginating) this.fillSpace();
    },

    onDragOver: function(ev) {
        ev.stopPropagation();
        ev.preventDefault();

        ev.dataTransfer.dropEffect = 'none';

        var items = ev.dataTransfer.items;
        if (items.length == 1) {
            if (items[0].kind == 'file') {
                this.setState({ draggingFile : true });
                ev.dataTransfer.dropEffect = 'copy';
            }
        }
    },

    onDrop: function(ev) {
        ev.stopPropagation();
        ev.preventDefault();
        this.setState({ draggingFile : false });
        var files = ev.dataTransfer.files;
        if (files.length == 1) {
            this.uploadFile(files[0]);
        }
    },

    onDragLeaveOrEnd: function(ev) {
        ev.stopPropagation();
        ev.preventDefault();
        this.setState({ draggingFile : false });
    },

    uploadFile: function(file) {
        this.setState({
            upload: {
                fileName: file.name,
                uploadedBytes: 0,
                totalBytes: file.size
            }
        });
        var self = this;
        ContentMessages.sendContentToRoom(
            file, this.props.roomId, MatrixClientPeg.get()
        ).progress(function(ev) {
            //console.log("Upload: "+ev.loaded+" / "+ev.total);
            self.setState({
                upload: {
                    fileName: file.name,
                    uploadedBytes: ev.loaded,
                    totalBytes: ev.total
                }
            });
        }).finally(function() {
            self.setState({
                upload: undefined
            });
<<<<<<< HEAD
        }).done(undefined, function() {
            // TODO: display error message
=======
        }).done(undefined, function(error) {
            var ErrorDialog = sdk.getComponent("organisms.ErrorDialog");
            Modal.createDialog(ErrorDialog, {
                title: "Failed to upload file",
                description: error.toString()
            });
>>>>>>> 752f8bdb
        });
    },

    getWhoIsTypingString: function() {
        return WhoIsTyping.whoIsTypingString(this.state.room);
    },

    onSearch: function(term, scope) {
        var filter;
        if (scope === "Room") { // FIXME: should be enum
            filter = {
                // XXX: it's unintuitive that the filter for searching doesn't have the same shape as the v2 filter API :(
                rooms: [
                    this.props.roomId
                ]
            };
        }

        var self = this;
        MatrixClientPeg.get().search({
            body: {
                search_categories: {
                    room_events: {
                        search_term: term,
                        filter: filter,
                        order_by: "recent",
                        event_context: {
                            before_limit: 1,
                            after_limit: 1,
                        }
                    }
                }
            }            
        }).then(function(data) {
            self.setState({
                searchTerm: term,
                searchResults: data,
            });
        }, function(error) {
            var ErrorDialog = sdk.getComponent("organisms.ErrorDialog");
            Modal.createDialog(ErrorDialog, {
                title: "Search failed",
                description: error.toString()
            });
        });
    },

    getEventTiles: function() {
        var DateSeparator = sdk.getComponent('molecules.DateSeparator');

        var ret = [];
        var count = 0;

        var EventTile = sdk.getComponent('molecules.EventTile');

        if (this.state.searchResults) {
            // XXX: this dance is foul, due to the results API not returning sorted results
            var results = this.state.searchResults.search_categories.room_events.results;
            var eventIds = Object.keys(results);
            // XXX: todo: merge overlapping results somehow?
            // XXX: why doesn't searching on name work?
            var resultList = eventIds.map(function(key) { return results[key]; }); // .sort(function(a, b) { b.rank - a.rank });
            for (var i = 0; i < resultList.length; i++) {
                var ts1 = resultList[i].result.origin_server_ts;
                ret.push(<li key={ts1 + "-search"}><DateSeparator ts={ts1}/></li>); //  Rank: {resultList[i].rank}
                var mxEv = new Matrix.MatrixEvent(resultList[i].result);
                if (resultList[i].context.events_before[0]) {
                    var mxEv2 = new Matrix.MatrixEvent(resultList[i].context.events_before[0]);
                    if (EventTile.haveTileForEvent(mxEv2)) {
                        ret.push(<li key={mxEv.getId() + "-1"}><EventTile mxEvent={mxEv2} contextual={true} /></li>);
                    }
                }
                if (EventTile.haveTileForEvent(mxEv)) {
                    ret.push(<li key={mxEv.getId() + "+0"}><EventTile mxEvent={mxEv} searchTerm={this.state.searchTerm}/></li>);
                }
                if (resultList[i].context.events_after[0]) {
                    var mxEv2 = new Matrix.MatrixEvent(resultList[i].context.events_after[0]);
                    if (EventTile.haveTileForEvent(mxEv2)) {
                        ret.push(<li key={mxEv.getId() + "+1"}><EventTile mxEvent={mxEv2} contextual={true} /></li>);
                    }
                }
            }
            return ret;
        }

        for (var i = this.state.room.timeline.length-1; i >= 0 && count < this.state.messageCap; --i) {
            var mxEv = this.state.room.timeline[i];

            if (!EventTile.haveTileForEvent(mxEv)) {
                continue;
            }

            var continuation = false;
            var last = false;
            var dateSeparator = null;
            if (i == this.state.room.timeline.length - 1) {
                last = true;
            }
            if (i > 0 && count < this.state.messageCap - 1) {
                if (this.state.room.timeline[i].sender &&
                    this.state.room.timeline[i - 1].sender &&
                    (this.state.room.timeline[i].sender.userId ===
                        this.state.room.timeline[i - 1].sender.userId) &&
                    (this.state.room.timeline[i].getType() ==
                        this.state.room.timeline[i - 1].getType())
                    )
                {
                    continuation = true;
                }

                var ts0 = this.state.room.timeline[i - 1].getTs();
                var ts1 = this.state.room.timeline[i].getTs();
                if (new Date(ts0).toDateString() !== new Date(ts1).toDateString()) {
                    dateSeparator = <DateSeparator key={ts1} ts={ts1}/>;
                    continuation = false;
                }
            }

            if (i === 1) { // n.b. 1, not 0, as the 0th event is an m.room.create and so doesn't show on the timeline
                var ts1 = this.state.room.timeline[i].getTs();
                dateSeparator = <li key={ts1}><DateSeparator ts={ts1}/></li>;
                continuation = false;
            }

            ret.unshift(
                <li key={mxEv.getId()}><EventTile mxEvent={mxEv} continuation={continuation} last={last}/></li>
            );
            if (dateSeparator) {
                ret.unshift(dateSeparator);
            }
            ++count;
        }
        return ret;
    },

    uploadNewState: function(new_name, new_topic, new_join_rule, new_history_visibility, new_power_levels) {
        var old_name = this.state.room.name;

        var old_topic = this.state.room.currentState.getStateEvents('m.room.topic', '');
        if (old_topic) {
            old_topic = old_topic.getContent().topic;
        } else {
            old_topic = "";
        }

        var old_join_rule = this.state.room.currentState.getStateEvents('m.room.join_rules', '');
        if (old_join_rule) {
            old_join_rule = old_join_rule.getContent().join_rule;
        } else {
            old_join_rule = "invite";
        }

        var old_history_visibility = this.state.room.currentState.getStateEvents('m.room.history_visibility', '');
        if (old_history_visibility) {
            old_history_visibility = old_history_visibility.getContent().history_visibility;
        } else {
            old_history_visibility = "shared";
        }

        var deferreds = [];

        if (old_name != new_name && new_name != undefined && new_name) {
            deferreds.push(
                MatrixClientPeg.get().setRoomName(this.state.room.roomId, new_name)
            );
        }

        if (old_topic != new_topic && new_topic != undefined) {
            deferreds.push(
                MatrixClientPeg.get().setRoomTopic(this.state.room.roomId, new_topic)
            );
        }

        if (old_join_rule != new_join_rule && new_join_rule != undefined) {
            deferreds.push(
                MatrixClientPeg.get().sendStateEvent(
                    this.state.room.roomId, "m.room.join_rules", {
                        join_rule: new_join_rule,
                    }, ""
                )
            );
        }

        if (old_history_visibility != new_history_visibility && new_history_visibility != undefined) {
            deferreds.push(
                MatrixClientPeg.get().sendStateEvent(
                    this.state.room.roomId, "m.room.history_visibility", {
                        history_visibility: new_history_visibility,
                    }, ""
                )
            );
        }

        if (new_power_levels) {
            deferreds.push(
                MatrixClientPeg.get().sendStateEvent(
                    this.state.room.roomId, "m.room.power_levels", new_power_levels, ""
                )
            );
        }

        if (deferreds.length) {
            var self = this;
            q.all(deferreds).fail(function(err) {
                var ErrorDialog = sdk.getComponent("organisms.ErrorDialog");
                Modal.createDialog(ErrorDialog, {
                    title: "Failed to set state",
                    description: err.toString()
                });
            }).finally(function() {
                self.setState({
                    uploadingRoomSettings: false,
                });
            });
        } else {
            this.setState({
                editingRoomSettings: false,
                uploadingRoomSettings: false,
            });
        }
    }
};<|MERGE_RESOLUTION|>--- conflicted
+++ resolved
@@ -350,17 +350,12 @@
             self.setState({
                 upload: undefined
             });
-<<<<<<< HEAD
-        }).done(undefined, function() {
-            // TODO: display error message
-=======
         }).done(undefined, function(error) {
             var ErrorDialog = sdk.getComponent("organisms.ErrorDialog");
             Modal.createDialog(ErrorDialog, {
                 title: "Failed to upload file",
                 description: error.toString()
             });
->>>>>>> 752f8bdb
         });
     },
 
