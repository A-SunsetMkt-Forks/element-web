--- conflicted
+++ resolved
@@ -18,10 +18,6 @@
 
 var React = require('react');
 
-<<<<<<< HEAD
-var sdk = require('matrix-react-sdk')
-=======
->>>>>>> f4ca30bb
 var TextForEvent = require('matrix-react-sdk/lib/TextForEvent');
 
 module.exports = React.createClass({
