/*
Copyright 2015 OpenMarket Ltd

Licensed under the Apache License, Version 2.0 (the "License");
you may not use this file except in compliance with the License.
You may obtain a copy of the License at

    http://www.apache.org/licenses/LICENSE-2.0

Unless required by applicable law or agreed to in writing, software
distributed under the License is distributed on an "AS IS" BASIS,
WITHOUT WARRANTIES OR CONDITIONS OF ANY KIND, either express or implied.
See the License for the specific language governing permissions and
limitations under the License.
*/

'use strict';

var React = require('react');
var sdk = require('matrix-react-sdk')

var MatrixChatController = require('matrix-react-sdk/lib/controllers/pages/MatrixChat')

var dis = require('matrix-react-sdk/lib/dispatcher');
var Matrix = require("matrix-js-sdk");
<<<<<<< HEAD
var ContextualMenu = require("../../../../ContextualMenu")
var Login = require("../../../../components/login/Login");
var Registration = require("../../../../components/login/Registration");
var Signup = require("matrix-react-sdk/lib/Signup");
=======
var ContextualMenu = require("../../../../ContextualMenu");
var config = require("../../../../../config.json");
>>>>>>> 714c9628

module.exports = React.createClass({
    displayName: 'MatrixChat',
    mixins: [MatrixChatController],

    getInitialState: function() {
        return {
            width: 10000,
        }
    },

    componentDidMount: function() {
        window.addEventListener('resize', this.handleResize);
        this.handleResize();
    },

    componentWillUnmount: function() {
        window.removeEventListener('resize', this.handleResize);
    },

    onAliasClick: function(event, alias) {
        event.preventDefault();
        dis.dispatch({action: 'view_room_alias', room_alias: alias});
    },

    onUserClick: function(event, userId) {
        event.preventDefault();
        var MemberInfo = sdk.getComponent('molecules.MemberInfo');
        var member = new Matrix.RoomMember(null, userId);
        ContextualMenu.createMenu(MemberInfo, {
            member: member,
            right: window.innerWidth - event.pageX,
            top: event.pageY
        });
    },

    handleResize: function(e) {
        var hideLhsThreshold = 1000;
        var showLhsThreshold = 1000;
        var hideRhsThreshold = 820;
        var showRhsThreshold = 820;

        if (this.state.width > hideLhsThreshold && window.innerWidth <= hideLhsThreshold) {
            dis.dispatch({ action: 'hide_left_panel' });
        }
        if (this.state.width <= showLhsThreshold && window.innerWidth > showLhsThreshold) {
            dis.dispatch({ action: 'show_left_panel' });
        }
        if (this.state.width > hideRhsThreshold && window.innerWidth <= hideRhsThreshold) {
            dis.dispatch({ action: 'hide_right_panel' });
        }
        if (this.state.width <= showRhsThreshold && window.innerWidth > showRhsThreshold) {
            dis.dispatch({ action: 'show_right_panel' });
        }

        this.setState({width: window.innerWidth});
    },

    onRoomCreated: function(room_id) {
        dis.dispatch({
            action: "view_room",
            room_id: room_id,
        });
    },

    onRegisterClick: function() {
        this.showScreen("register");
    },

    onLoginClick: function() {
        this.showScreen("login");
    },

    render: function() {
        var LeftPanel = sdk.getComponent('organisms.LeftPanel');
        var RoomView = sdk.getComponent('organisms.RoomView');
        var RightPanel = sdk.getComponent('organisms.RightPanel');
        var UserSettings = sdk.getComponent('organisms.UserSettings');
        var CreateRoom = sdk.getComponent('organisms.CreateRoom');
        var RoomDirectory = sdk.getComponent('organisms.RoomDirectory');
        var MatrixToolbar = sdk.getComponent('molecules.MatrixToolbar');
        var Notifier = sdk.getComponent('organisms.Notifier');

        if (this.state.logged_in && this.state.ready) {
            var page_element;
            var right_panel = "";

            switch (this.state.page_type) {
                case this.PageTypes.RoomView:
                    page_element = <RoomView roomId={this.state.currentRoom} key={this.state.currentRoom} />
                    right_panel = <RightPanel roomId={this.state.currentRoom} collapsed={this.state.collapse_rhs} />
                    break;
                case this.PageTypes.UserSettings:
                    page_element = <UserSettings />
                    right_panel = <RightPanel collapsed={this.state.collapse_rhs}/>
                    break;
                case this.PageTypes.CreateRoom:
                    page_element = <CreateRoom onRoomCreated={this.onRoomCreated}/>
                    right_panel = <RightPanel collapsed={this.state.collapse_rhs}/>
                    break;
                case this.PageTypes.RoomDirectory:
                    page_element = <RoomDirectory />
                    right_panel = <RightPanel collapsed={this.state.collapse_rhs}/>
                    break;
            }

            // TODO: Fix duplication here and do conditionals like we do above
            if (Notifier.supportsDesktopNotifications() && !Notifier.isEnabled() && !Notifier.isToolbarHidden()) {
                return (
                        <div className="mx_MatrixChat_wrapper">
                            <MatrixToolbar />
                            <div className="mx_MatrixChat mx_MatrixChat_toolbarShowing">
                                <LeftPanel selectedRoom={this.state.currentRoom} collapsed={this.state.collapse_lhs} />
                                <main className="mx_MatrixChat_middlePanel">
                                    {page_element}
                                </main>
                                {right_panel}
                            </div>
                        </div>
                );
            }
            else {
                return (
                        <div className="mx_MatrixChat">
                            <LeftPanel selectedRoom={this.state.currentRoom} collapsed={this.state.collapse_lhs} />
                            <main className="mx_MatrixChat_middlePanel">
                                {page_element}
                            </main>
                            {right_panel}
                        </div>
                );
            }
        } else if (this.state.logged_in) {
            var Spinner = sdk.getComponent('atoms.Spinner');
            return (
                <Spinner />
            );
        } else if (this.state.screen == 'register') {
            /*
            return (
                <Register onLoggedIn={this.onLoggedIn} clientSecret={this.state.register_client_secret}
                    sessionId={this.state.register_session_id} idSid={this.state.register_id_sid}
                    hsUrl={this.state.register_hs_url} isUrl={this.state.register_is_url}
                    registrationUrl={this.props.registrationUrl}
                />
            ); */
            return (
                <Registration
                    onLoggedIn={this.onLoggedIn}
                    onLoginClick={this.onLoginClick}
                    registerLogic={new Signup.Register(
                        "foo", "bar"
                    )} />
            );
        } else {
            return (
                <Login
                    onLoggedIn={this.onLoggedIn}
                    onRegisterClick={this.onRegisterClick}
                    homeserverUrl={config.default_hs_url}
                    identityServerUrl={config.default_is_url} />
            );
        }
    }
});<|MERGE_RESOLUTION|>--- conflicted
+++ resolved
@@ -23,15 +23,12 @@
 
 var dis = require('matrix-react-sdk/lib/dispatcher');
 var Matrix = require("matrix-js-sdk");
-<<<<<<< HEAD
+
 var ContextualMenu = require("../../../../ContextualMenu")
 var Login = require("../../../../components/login/Login");
 var Registration = require("../../../../components/login/Registration");
 var Signup = require("matrix-react-sdk/lib/Signup");
-=======
-var ContextualMenu = require("../../../../ContextualMenu");
 var config = require("../../../../../config.json");
->>>>>>> 714c9628
 
 module.exports = React.createClass({
     displayName: 'MatrixChat',
@@ -183,7 +180,7 @@
                     onLoggedIn={this.onLoggedIn}
                     onLoginClick={this.onLoginClick}
                     registerLogic={new Signup.Register(
-                        "foo", "bar"
+                        config.default_hs_url, config.default_is_url
                     )} />
             );
         } else {
