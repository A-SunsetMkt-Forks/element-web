/*
Copyright 2015, 2016 OpenMarket Ltd

Licensed under the Apache License, Version 2.0 (the "License");
you may not use this file except in compliance with the License.
You may obtain a copy of the License at

    http://www.apache.org/licenses/LICENSE-2.0

Unless required by applicable law or agreed to in writing, software
distributed under the License is distributed on an "AS IS" BASIS,
WITHOUT WARRANTIES OR CONDITIONS OF ANY KIND, either express or implied.
See the License for the specific language governing permissions and
limitations under the License.
*/

.mx_UserSettings {
    width: 960px;
    margin-left: auto;
    margin-right: auto;

    display: -webkit-box;
    display: -moz-box;
    display: -ms-flexbox;
    display: -webkit-flex;
    display: flex;
    flex-direction: column;
    -webkit-flex-direction: column;    
}

.mx_UserSettings .mx_RoomHeader {
    -webkit-box-ordinal-group: 1;
    -moz-box-ordinal-group: 1;
    -ms-flex-order: 1;
    -webkit-order: 1;
    order: 1;

    -webkit-flex: 0 0 83px;
    flex: 0 0 83px;
}

.mx_UserSettings_body {
    -webkit-box-ordinal-group: 2;
    -moz-box-ordinal-group: 2;
    -ms-flex-order: 2;
    -webkit-order: 2;
    order: 2;

    -webkit-flex: 1 1 0;
    flex: 1 1 0;

    overflow-y: auto;    
}

.mx_UserSettings_spinner {
    display: inline-block;
    vertical-align: middle;
    margin-right: 12px;
    width: 32px;
    height: 32px;
}

.mx_UserSettings_button {
    display: inline;
    vertical-align: middle;
    border: 0px;
    border-radius: 36px;
    font-weight: 400;
    font-size: 16px;
    color: #fff;
    background-color: #76cfa6;
    width: auto;
    margin: auto;
    padding: 7px;
    padding-left: 1.5em;
    padding-right: 1.5em;
    cursor: pointer;
}

.mx_UserSettings h2 {
    clear: both;
    margin-top: 32px;
    margin-bottom: 8px;
    margin-left: 63px;
    padding-bottom: 6px;
    border-bottom: 1px solid #eee;
}

.mx_UserSettings h3 {
    font-weight: bold;
    font-size: 15px;
    margin-top: 4px;
    margin-bottom: 4px;
}

.mx_UserSettings_section {
    margin-left: 63px;
    margin-top: 28px;
    margin-bottom: 28px;
}

.mx_UserSettings_accountTable
.mx_UserSettings_notifTable
{
    display: table;
}

.mx_UserSettings_profileTable
{
    display: table;
    float: left;
}

.mx_UserSettings_profileTableRow
{
    display: table-row;
}

.mx_UserSettings_profileLabelCell
{
    padding-bottom: 21px;
    display: table-cell;
    font-weight: bold;
    padding-right: 24px;
}

.mx_UserSettings_profileInputCell {
    display: table-cell;
    padding-bottom: 21px;
    width: 240px;
}

.mx_UserSettings_profileInputCell input,
.mx_UserSettings_profileInputCell .mx_EditableText
{
    display: inline-block;
    border: 0px;
    border-bottom: 1px solid rgba(151, 151, 151, 0.5);
    padding: 0px;
    width: 240px;
    color: rgba(74, 74, 74, 0.9);
    font-family: 'Open Sans', Helvetica, Arial, Sans-Serif;
    font-size: 16px;
}

<<<<<<< HEAD
=======
.mx_UserSettings_profileInputCell .mx_EditableText_placeholder {
    color: rgba(74, 74, 74, 0.5);    
}

.mx_UserSettings_notifInputCell {
    display: table-cell;
    padding-bottom: 21px;
    padding-right: 8px;
    width: 16px;
}

.mx_UserSettings_notifLabelCell
{
    padding-bottom: 21px;
    width: 270px;
    display: table-cell;
}

>>>>>>> 0ef03c5c
.mx_UserSettings_logout {
    float: right;
    margin-right: 32px;
    margin-left: 32px;
}

.mx_UserSettings_avatarPicker {
    margin-left: 32px;
    margin-right: 32px;
    float: right;
    cursor: pointer;
}

.mx_UserSettings_avatarPicker .mx_RoomAvatar {
    border-radius: 40px;
}

.mx_UserSettings_avatarPicker_edit {
    text-align: center;
    margin-top: 10px;
}

.mx_UserSettings_avatarPicker_edit > input {
    display: none;
}<|MERGE_RESOLUTION|>--- conflicted
+++ resolved
@@ -143,27 +143,6 @@
     font-size: 16px;
 }
 
-<<<<<<< HEAD
-=======
-.mx_UserSettings_profileInputCell .mx_EditableText_placeholder {
-    color: rgba(74, 74, 74, 0.5);    
-}
-
-.mx_UserSettings_notifInputCell {
-    display: table-cell;
-    padding-bottom: 21px;
-    padding-right: 8px;
-    width: 16px;
-}
-
-.mx_UserSettings_notifLabelCell
-{
-    padding-bottom: 21px;
-    width: 270px;
-    display: table-cell;
-}
-
->>>>>>> 0ef03c5c
 .mx_UserSettings_logout {
     float: right;
     margin-right: 32px;
