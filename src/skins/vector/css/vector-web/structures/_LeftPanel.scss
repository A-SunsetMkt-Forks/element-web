--- conflicted
+++ resolved
@@ -87,15 +87,8 @@
     margin-right: 0px;
 }
 
-<<<<<<< HEAD
 .mx_LeftPanel.collapsed .mx_BottomLeftMenu_settings {
     float: none;
-=======
-.mx_LeftPanel .mx_BottomLeftMenu_tooltip {
-    display: inline-block;
-    position: relative;
-    top: -25px;
-    left: 6px;
 }
 
 .mx_MatrixChat_useCompactLayout {
@@ -110,5 +103,4 @@
     .mx_LeftPanel .mx_BottomLeftMenu_options {
         margin-top: 12px;
     }
->>>>>>> ce01bcac
 }