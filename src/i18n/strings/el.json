--- conflicted
+++ resolved
@@ -14,11 +14,6 @@
     "Invalid configuration: no default server specified.": "Μη έγκυρη ρύθμιση παραμέτρων: δεν έχει οριστεί προκαθορισμένος διακομιστής.",
     "Explore rooms": "Εξερευνήστε δωμάτια",
     "Open": "Άνοιγμα",
-<<<<<<< HEAD
-    "Go to your browser to complete Sign In": "Επισκεφτείτε τον browser σας για να ολοκληρωθεί η είσοδος",
-    "Powered by Matrix": "Παρέχεται από το Matrix",
-    "Please install <chromeLink>Chrome</chromeLink>, <firefoxLink>Firefox</firefoxLink>, or <safariLink>Safari</safariLink> for the best experience.": "Παρακαλούμε εγκαταστήστε <chromeLink>Chrome</chromeLink>, <firefoxLink>Firefox</firefoxLink>, ή <safariLink>Safari</safariLink> για καλύτερη εμπειρία χρήσης."
-=======
     "Go to your browser to complete Sign In": "Μεταβείτε στο πρόγραμμα περιήγησής σας για να ολοκληρώσετε τη σύνδεση",
     "Powered by Matrix": "Με την υποστήριξη του Matrix",
     "Please install <chromeLink>Chrome</chromeLink>, <firefoxLink>Firefox</firefoxLink>, or <safariLink>Safari</safariLink> for the best experience.": "Παρακαλούμε εγκαταστήστε <chromeLink>Chrome</chromeLink>, <firefoxLink>Firefox</firefoxLink>, ή <safariLink>Safari</safariLink> για καλύτερη εμπειρία χρήσης.",
@@ -35,5 +30,4 @@
     "I understand the risks and wish to continue": "Κατανοώ τους κινδύνους και επιθυμώ να συνεχίσω",
     "Go to element.io": "Πήγαινε στο element.io",
     "Failed to start": "Αποτυχία έναρξης"
->>>>>>> c75a4add
 }