--- conflicted
+++ resolved
@@ -2,11 +2,7 @@
 
 on:
   issues:
-<<<<<<< HEAD
-    types: [ labeled ]
-=======
     types: [labeled]
->>>>>>> 3c170bbe
 
 jobs:
   apply_Z-Labs_label:
@@ -104,15 +100,8 @@
     runs-on: ubuntu-latest
     if: >
       contains(github.event.issue.labels.*.name, 'A-New-Search-Experience') ||
-<<<<<<< HEAD
-      contains(github.event.issue.labels.*.name, 'A-Spaces') ||
-      contains(github.event.issue.labels.*.name, 'A-Space-Settings') ||
-      contains(github.event.issue.labels.*.name, 'A-Subspaces') ||
-      contains(github.event.issue.labels.*.name, 'Z-IA')
-=======
       contains(github.event.issue.labels.*.name, 'Team: Delight') ||
       contains(github.event.issue.labels.*.name, 'Z-NewUserJourney')
->>>>>>> 3c170bbe
     steps:
       - uses: octokit/graphql-action@v2.x
         with:
