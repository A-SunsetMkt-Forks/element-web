/*
Copyright 2024 New Vector Ltd.
Copyright 2022, 2023 The Matrix.org Foundation C.I.C.

SPDX-License-Identifier: AGPL-3.0-only OR GPL-3.0-only
Please see LICENSE files in the repository root for full details.
*/

import { render, waitFor, screen, act, cleanup } from "jest-matrix-react";
import {
    ReceiptType,
    EventTimelineSet,
    EventType,
    MatrixClient,
    MatrixEvent,
    PendingEventOrdering,
    RelationType,
    Room,
    RoomEvent,
    RoomMember,
    RoomState,
    TimelineWindow,
    EventTimeline,
    FeatureSupport,
    Thread,
    THREAD_RELATION_TYPE,
    ThreadEvent,
    ThreadFilterType,
} from "matrix-js-sdk/src/matrix";
import { KnownMembership } from "matrix-js-sdk/src/types";
import React from "react";
import { Mocked, mocked } from "jest-mock";
import { forEachRight } from "lodash";

import TimelinePanel from "../../../../src/components/structures/TimelinePanel";
import MatrixClientContext from "../../../../src/contexts/MatrixClientContext";
import { MatrixClientPeg } from "../../../../src/MatrixClientPeg";
import { isCallEvent } from "../../../../src/components/structures/LegacyCallEventGrouper";
import { filterConsole, flushPromises, mkMembership, mkRoom, stubClient } from "../../../test-utils";
import { mkThread } from "../../../test-utils/threads";
import { createMessageEventContent } from "../../../test-utils/events";
import SettingsStore from "../../../../src/settings/SettingsStore";
import ScrollPanel from "../../../../src/components/structures/ScrollPanel";
import defaultDispatcher from "../../../../src/dispatcher/dispatcher";
import { Action } from "../../../../src/dispatcher/actions";

// ScrollPanel calls this, but jsdom doesn't mock it for us
HTMLDivElement.prototype.scrollBy = () => {};

const newReceipt = (eventId: string, userId: string, readTs: number, fullyReadTs: number): MatrixEvent => {
    const receiptContent = {
        [eventId]: {
            [ReceiptType.Read]: { [userId]: { ts: readTs } },
            [ReceiptType.ReadPrivate]: { [userId]: { ts: readTs } },
            [ReceiptType.FullyRead]: { [userId]: { ts: fullyReadTs } },
        },
    };
    return new MatrixEvent({ content: receiptContent, type: EventType.Receipt });
};

const mkTimeline = (room: Room, events: MatrixEvent[]): [EventTimeline, EventTimelineSet] => {
    const timelineSet = {
        room: room as Room,
        getLiveTimeline: () => timeline,
        getTimelineForEvent: () => timeline,
        getPendingEvents: () => [] as MatrixEvent[],
    } as unknown as EventTimelineSet;
    const timeline = new EventTimeline(timelineSet);
    events.forEach((event) => timeline.addEvent(event, { toStartOfTimeline: false, addToState: true }));

    return [timeline, timelineSet];
};

const getProps = (room: Room, events: MatrixEvent[]): TimelinePanel["props"] => {
    const [, timelineSet] = mkTimeline(room, events);

    return {
        timelineSet,
        manageReadReceipts: true,
        sendReadReceiptOnLoad: true,
    };
};

const mockEvents = (room: Room, count = 2): MatrixEvent[] => {
    const events: MatrixEvent[] = [];
    for (let index = 0; index < count; index++) {
        const event = new MatrixEvent({
            room_id: room.roomId,
            event_id: `${room.roomId}_event_${index}`,
            type: EventType.RoomMessage,
            sender: "userId",
            content: createMessageEventContent("`Event${index}`"),
            origin_server_ts: index,
        });
        event.localTimestamp = index;
        events.push(event);
    }

    return events;
};

const setupTestData = (): [MatrixClient, Room, MatrixEvent[]] => {
    const client = MatrixClientPeg.safeGet();
    const room = mkRoom(client, "roomId");
    const events = mockEvents(room);
    return [client, room, events];
};

const setupOverlayTestData = (client: MatrixClient, mainEvents: MatrixEvent[]): [Room, MatrixEvent[]] => {
    const virtualRoom = mkRoom(client, "virtualRoomId");
    const overlayEvents = mockEvents(virtualRoom, 5);

    // Set the event order that we'll be looking for in the timeline
    overlayEvents[0].localTimestamp = 1000;
    mainEvents[0].localTimestamp = 2000;
    overlayEvents[1].localTimestamp = 3000;
    overlayEvents[2].localTimestamp = 4000;
    overlayEvents[3].localTimestamp = 5000;
    mainEvents[1].localTimestamp = 6000;
    overlayEvents[4].localTimestamp = 7000;

    return [virtualRoom, overlayEvents];
};

const expectEvents = (container: HTMLElement, events: MatrixEvent[]): void => {
    const eventTiles = container.querySelectorAll(".mx_EventTile");
    const eventTileIds = [...eventTiles].map((tileElement) => tileElement.getAttribute("data-event-id"));
    expect(eventTileIds).toEqual(events.map((ev) => ev.getId()));
};

const withScrollPanelMountSpy = async (
    continuation: (mountSpy: jest.SpyInstance<void, []>) => Promise<void>,
): Promise<void> => {
    const mountSpy = jest.spyOn(ScrollPanel.prototype, "componentDidMount");
    try {
        await continuation(mountSpy);
    } finally {
        mountSpy.mockRestore();
    }
};

const setupPagination = (
    client: MatrixClient,
    timeline: EventTimeline,
    previousPage: MatrixEvent[] | null,
    nextPage: MatrixEvent[] | null,
): void => {
    timeline.setPaginationToken(previousPage === null ? null : "start", EventTimeline.BACKWARDS);
    timeline.setPaginationToken(nextPage === null ? null : "end", EventTimeline.FORWARDS);
    mocked(client).paginateEventTimeline.mockImplementation(async (tl, { backwards }) => {
        if (tl === timeline) {
            if (backwards) {
                forEachRight(previousPage ?? [], (event) =>
                    tl.addEvent(event, { toStartOfTimeline: true, addToState: true }),
                );
            } else {
                (nextPage ?? []).forEach((event) => tl.addEvent(event, { toStartOfTimeline: false, addToState: true }));
            }
            // Prevent any further pagination attempts in this direction
            tl.setPaginationToken(null, backwards ? EventTimeline.BACKWARDS : EventTimeline.FORWARDS);
            return true;
        } else {
            return false;
        }
    });
};

describe("TimelinePanel", () => {
    let client: Mocked<MatrixClient>;
    let userId: string;

    filterConsole("checkForPreJoinUISI: showing all messages, skipping check");

    beforeEach(() => {
        client = mocked(stubClient());
        userId = client.getSafeUserId();
    });

    describe("read receipts and markers", () => {
        const roomId = "#room:example.com";
        let room: Room;
        let timelineSet: EventTimelineSet;
        let timelinePanel: TimelinePanel | null = null;

        const ev1 = new MatrixEvent({
            event_id: "ev1",
            sender: "@u2:m.org",
            origin_server_ts: 111,
            type: EventType.RoomMessage,
            content: createMessageEventContent("hello 1"),
        });

        const ev2 = new MatrixEvent({
            event_id: "ev2",
            sender: "@u2:m.org",
            origin_server_ts: 222,
            type: EventType.RoomMessage,
            content: createMessageEventContent("hello 2"),
        });

        const renderTimelinePanel = async (): Promise<void> => {
            render(
                <TimelinePanel
                    timelineSet={timelineSet}
                    manageReadMarkers={true}
                    manageReadReceipts={true}
                    ref={(ref) => (timelinePanel = ref)}
                />,
            );
            await flushPromises();
            await waitFor(() => expect(timelinePanel).toBeTruthy());
        };

        const setUpTimelineSet = (threadRoot?: MatrixEvent) => {
            let thread: Thread | undefined = undefined;

            if (threadRoot) {
                thread = new Thread(threadRoot.getId()!, threadRoot, {
                    client: client,
                    room,
                });
            }

            timelineSet = new EventTimelineSet(room, {}, client, thread);
            timelineSet.on(RoomEvent.Timeline, (...args) => {
                // TimelinePanel listens for live events on the client.
                // → Re-emit on the client.
                client.emit(RoomEvent.Timeline, ...args);
            });
        };

        beforeEach(() => {
            room = new Room(roomId, client, userId, { pendingEventOrdering: PendingEventOrdering.Detached });
        });

        afterEach(async () => {
            TimelinePanel.roomReadMarkerTsMap = {};
            cleanup();
        });

        it("when there is no event, it should not send any receipt", async () => {
            setUpTimelineSet();
            await renderTimelinePanel();
            await flushPromises();

            // @ts-ignore
            await timelinePanel.sendReadReceipts();

            expect(client.setRoomReadMarkers).not.toHaveBeenCalled();
            expect(client.sendReadReceipt).not.toHaveBeenCalled();
        });

        describe("when there is a non-threaded timeline", () => {
            beforeEach(() => {
                setUpTimelineSet();
            });

            describe("and reading the timeline", () => {
                beforeEach(async () => {
                    await renderTimelinePanel();
                    timelineSet.addLiveEvent(ev1, { addToState: true });
                    await flushPromises();
                    // @ts-ignore
                    await timelinePanel.sendReadReceipts();
                    // @ts-ignore Simulate user activity by calling updateReadMarker on the TimelinePanel.
                    await timelinePanel.updateReadMarker();
                });

                it("should send a fully read marker and a public receipt", async () => {
                    expect(client.setRoomReadMarkers).toHaveBeenCalledWith(roomId, ev1.getId());
                    expect(client.sendReadReceipt).toHaveBeenCalledWith(ev1, ReceiptType.Read);
                });

                describe("and reading the timeline again", () => {
                    beforeEach(async () => {
                        client.sendReadReceipt.mockClear();
                        client.setRoomReadMarkers.mockClear();

                        // @ts-ignore Simulate user activity by calling updateReadMarker on the TimelinePanel.
                        await act(() => timelinePanel.updateReadMarker());
                    });

                    it("should not send receipts again", () => {
                        expect(client.sendReadReceipt).not.toHaveBeenCalled();
                        expect(client.setRoomReadMarkers).not.toHaveBeenCalled();
                    });

                    it("and forgetting the read markers, should send the stored marker again", async () => {
                        timelineSet.addLiveEvent(ev2, { addToState: true });
                        // Add the event to the room as well as the timeline, so we can find it when we
                        // call findEventById in getEventReadUpTo. This is odd because in our test
                        // setup, timelineSet is not actually the timelineSet of the room.
                        await room.addLiveEvents([ev2], { addToState: true });
                        room.addEphemeralEvents([newReceipt(ev2.getId()!, userId, 222, 200)]);
                        await timelinePanel!.forgetReadMarker();
                        expect(client.setRoomReadMarkers).toHaveBeenCalledWith(roomId, ev2.getId());
                    });
                });
            });

            describe("and sending receipts is disabled", () => {
                beforeEach(async () => {
                    client.isVersionSupported.mockResolvedValue(true);
                    client.doesServerSupportUnstableFeature.mockResolvedValue(true);

                    jest.spyOn(SettingsStore, "getValue").mockImplementation((setting: string) => {
                        if (setting === "sendReadReceipt") return false;

                        return undefined;
                    });
                });

                afterEach(() => {
                    mocked(SettingsStore.getValue).mockReset();
                });

                it("should send a fully read marker and a private receipt", async () => {
                    await renderTimelinePanel();
<<<<<<< HEAD
                    timelineSet.addLiveEvent(ev1, { addToState: true });
=======
                    act(() => timelineSet.addLiveEvent(ev1, {}));
>>>>>>> 2b883a8a
                    await flushPromises();

                    // @ts-ignore
                    await timelinePanel.sendReadReceipts();

                    // Expect the private reception to be sent directly
                    expect(client.sendReadReceipt).toHaveBeenCalledWith(ev1, ReceiptType.ReadPrivate);
                    // Expect the fully_read marker not to be send yet
                    expect(client.setRoomReadMarkers).not.toHaveBeenCalled();

                    await flushPromises();
                    client.sendReadReceipt.mockClear();

                    // @ts-ignore simulate user activity
                    await timelinePanel.updateReadMarker();

                    // It should not send the receipt again.
                    expect(client.sendReadReceipt).not.toHaveBeenCalledWith(ev1, ReceiptType.ReadPrivate);
                    // Expect the fully_read marker to be sent after user activity.
                    await waitFor(() => expect(client.setRoomReadMarkers).toHaveBeenCalledWith(roomId, ev1.getId()));
                });
            });
        });

        describe("and there is a thread timeline", () => {
            const threadEv1 = new MatrixEvent({
                event_id: "thread_ev1",
                sender: "@u2:m.org",
                origin_server_ts: 222,
                type: EventType.RoomMessage,
                content: {
                    ...createMessageEventContent("hello 2"),
                    "m.relates_to": {
                        event_id: ev1.getId(),
                        rel_type: RelationType.Thread,
                    },
                },
            });

            beforeEach(() => {
                client.supportsThreads.mockReturnValue(true);
                setUpTimelineSet(ev1);
            });

            it("should send receipts but no fully_read when reading the thread timeline", async () => {
                await renderTimelinePanel();
<<<<<<< HEAD
                timelineSet.addLiveEvent(threadEv1, { addToState: true });
=======
                act(() => timelineSet.addLiveEvent(threadEv1, {}));
>>>>>>> 2b883a8a
                await flushPromises();

                // @ts-ignore
                await act(() => timelinePanel.sendReadReceipts());

                // fully_read is not supported for threads per spec
                expect(client.setRoomReadMarkers).not.toHaveBeenCalled();
                expect(client.sendReadReceipt).toHaveBeenCalledWith(threadEv1, ReceiptType.Read);
            });
        });
    });

    it("should scroll event into view when props.eventId changes", () => {
        const client = MatrixClientPeg.safeGet();
        const room = mkRoom(client, "roomId");
        const events = mockEvents(room);

        const props = {
            ...getProps(room, events),
            onEventScrolledIntoView: jest.fn(),
        };

        const { rerender } = render(<TimelinePanel {...props} />);
        expect(props.onEventScrolledIntoView).toHaveBeenCalledWith(undefined);
        props.eventId = events[1].getId();
        rerender(<TimelinePanel {...props} />);
        expect(props.onEventScrolledIntoView).toHaveBeenCalledWith(events[1].getId());
    });

    it("paginates", async () => {
        const [client, room, events] = setupTestData();
        const eventsPage1 = events.slice(0, 1);
        const eventsPage2 = events.slice(1, 2);

        // Start with only page 2 of the main events in the window
        const [timeline, timelineSet] = mkTimeline(room, eventsPage2);
        setupPagination(client, timeline, eventsPage1, null);

        await withScrollPanelMountSpy(async (mountSpy) => {
            const { container } = render(<TimelinePanel {...getProps(room, events)} timelineSet={timelineSet} />);

            await waitFor(() => expectEvents(container, [events[1]]));

            // ScrollPanel has no chance of working in jsdom, so we've no choice
            // but to do some shady stuff to trigger the fill callback by hand
            const scrollPanel = mountSpy.mock.contexts[0] as ScrollPanel;
            scrollPanel.props.onFillRequest!(true);

            await waitFor(() => expectEvents(container, [events[0], events[1]]));
        });
    });

    it("unpaginates", async () => {
        const [, room, events] = setupTestData();

        await withScrollPanelMountSpy(async (mountSpy) => {
            const { container } = render(<TimelinePanel {...getProps(room, events)} />);

            await waitFor(() => expectEvents(container, [events[0], events[1]]));

            // ScrollPanel has no chance of working in jsdom, so we've no choice
            // but to do some shady stuff to trigger the unfill callback by hand
            const scrollPanel = mountSpy.mock.contexts[0] as ScrollPanel;
            scrollPanel.props.onUnfillRequest!(true, events[0].getId()!);

            await waitFor(() => expectEvents(container, [events[1]]));
        });
    });

    describe("onRoomTimeline", () => {
        it("ignores events for other timelines", () => {
            const [client, room, events] = setupTestData();

            const otherTimelineSet = { room: room as Room } as EventTimelineSet;
            const otherTimeline = new EventTimeline(otherTimelineSet);

            const props = {
                ...getProps(room, events),
                onEventScrolledIntoView: jest.fn(),
            };

            const paginateSpy = jest.spyOn(TimelineWindow.prototype, "paginate").mockClear();

            render(<TimelinePanel {...props} />);

            const event = new MatrixEvent({ type: RoomEvent.Timeline, origin_server_ts: 0 });
            const data = { timeline: otherTimeline, liveEvent: true };
            client.emit(RoomEvent.Timeline, event, room, false, false, data);

            expect(paginateSpy).not.toHaveBeenCalled();
        });

        it("ignores timeline updates without a live event", () => {
            const [client, room, events] = setupTestData();

            const props = getProps(room, events);

            const paginateSpy = jest.spyOn(TimelineWindow.prototype, "paginate").mockClear();

            render(<TimelinePanel {...props} />);

            const event = new MatrixEvent({ type: RoomEvent.Timeline, origin_server_ts: 0 });
            const data = { timeline: props.timelineSet.getLiveTimeline(), liveEvent: false };
            client.emit(RoomEvent.Timeline, event, room, false, false, data);

            expect(paginateSpy).not.toHaveBeenCalled();
        });

        it("ignores timeline where toStartOfTimeline is true", () => {
            const [client, room, events] = setupTestData();

            const props = getProps(room, events);

            const paginateSpy = jest.spyOn(TimelineWindow.prototype, "paginate").mockClear();

            render(<TimelinePanel {...props} />);

            const event = new MatrixEvent({ type: RoomEvent.Timeline, origin_server_ts: 0 });
            const data = { timeline: props.timelineSet.getLiveTimeline(), liveEvent: false };
            const toStartOfTimeline = true;
            client.emit(RoomEvent.Timeline, event, room, toStartOfTimeline, false, data);

            expect(paginateSpy).not.toHaveBeenCalled();
        });

        it("advances the timeline window", () => {
            const [client, room, events] = setupTestData();

            const props = getProps(room, events);

            const paginateSpy = jest.spyOn(TimelineWindow.prototype, "paginate").mockClear();

            render(<TimelinePanel {...props} />);

            const event = new MatrixEvent({ type: RoomEvent.Timeline, origin_server_ts: 0 });
            const data = { timeline: props.timelineSet.getLiveTimeline(), liveEvent: true };
            client.emit(RoomEvent.Timeline, event, room, false, false, data);

            expect(paginateSpy).toHaveBeenCalledWith(EventTimeline.FORWARDS, 1, false);
        });

        it("advances the overlay timeline window", async () => {
            const [client, room, events] = setupTestData();

            const virtualRoom = mkRoom(client, "virtualRoomId");
            const virtualEvents = mockEvents(virtualRoom);
            const { timelineSet: overlayTimelineSet } = getProps(virtualRoom, virtualEvents);

            const props = {
                ...getProps(room, events),
                overlayTimelineSet,
            };

            const paginateSpy = jest.spyOn(TimelineWindow.prototype, "paginate").mockClear();

            render(<TimelinePanel {...props} />);

            await flushPromises();

            const event = new MatrixEvent({ type: RoomEvent.Timeline, origin_server_ts: 0 });
            const data = { timeline: props.timelineSet.getLiveTimeline(), liveEvent: true };
            client.emit(RoomEvent.Timeline, event, room, false, false, data);

            await flushPromises();

            expect(paginateSpy).toHaveBeenCalledTimes(2);
        });
    });

    describe("with overlayTimeline", () => {
        it("renders merged timeline", async () => {
            const [client, room, events] = setupTestData();
            const virtualRoom = mkRoom(client, "virtualRoomId");
            const virtualCallInvite = new MatrixEvent({
                type: "m.call.invite",
                room_id: virtualRoom.roomId,
                event_id: `virtualCallEvent1`,
                origin_server_ts: 0,
            });
            virtualCallInvite.localTimestamp = 2;
            const virtualCallMetaEvent = new MatrixEvent({
                type: "org.matrix.call.sdp_stream_metadata_changed",
                room_id: virtualRoom.roomId,
                event_id: `virtualCallEvent2`,
                origin_server_ts: 0,
            });
            virtualCallMetaEvent.localTimestamp = 2;
            const virtualEvents = [virtualCallInvite, ...mockEvents(virtualRoom), virtualCallMetaEvent];
            const { timelineSet: overlayTimelineSet } = getProps(virtualRoom, virtualEvents);

            const { container } = render(
                <TimelinePanel
                    {...getProps(room, events)}
                    overlayTimelineSet={overlayTimelineSet}
                    overlayTimelineSetFilter={isCallEvent}
                />,
            );
            await waitFor(() =>
                expectEvents(container, [
                    // main timeline events are included
                    events[0],
                    events[1],
                    // virtual timeline call event is included
                    virtualCallInvite,
                    // virtual call event has no tile renderer => not rendered
                ]),
            );
        });

        it.each([
            ["when it starts with no overlay events", true],
            ["to get enough overlay events", false],
        ])("expands the initial window %s", async (_s, startWithEmptyOverlayWindow) => {
            const [client, room, events] = setupTestData();
            const [virtualRoom, overlayEvents] = setupOverlayTestData(client, events);

            let overlayEventsPage1: MatrixEvent[];
            let overlayEventsPage2: MatrixEvent[];
            let overlayEventsPage3: MatrixEvent[];
            if (startWithEmptyOverlayWindow) {
                overlayEventsPage1 = overlayEvents.slice(0, 3);
                overlayEventsPage2 = [];
                overlayEventsPage3 = overlayEvents.slice(3, 5);
            } else {
                overlayEventsPage1 = overlayEvents.slice(0, 2);
                overlayEventsPage2 = overlayEvents.slice(2, 3);
                overlayEventsPage3 = overlayEvents.slice(3, 5);
            }

            // Start with only page 2 of the overlay events in the window
            const [overlayTimeline, overlayTimelineSet] = mkTimeline(virtualRoom, overlayEventsPage2);
            setupPagination(client, overlayTimeline, overlayEventsPage1, overlayEventsPage3);

            const { container } = render(
                <TimelinePanel {...getProps(room, events)} overlayTimelineSet={overlayTimelineSet} />,
            );

            await waitFor(() =>
                expectEvents(container, [
                    overlayEvents[0],
                    events[0],
                    overlayEvents[1],
                    overlayEvents[2],
                    overlayEvents[3],
                    events[1],
                    overlayEvents[4],
                ]),
            );
        });

        it("extends overlay window beyond main window at the start of the timeline", async () => {
            const [client, room, events] = setupTestData();
            const [virtualRoom, overlayEvents] = setupOverlayTestData(client, events);
            // Delete event 0 so the TimelinePanel will still leave some stuff
            // unloaded for us to test with
            events.shift();

            const overlayEventsPage1 = overlayEvents.slice(0, 2);
            const overlayEventsPage2 = overlayEvents.slice(2, 5);

            // Start with only page 2 of the overlay events in the window
            const [overlayTimeline, overlayTimelineSet] = mkTimeline(virtualRoom, overlayEventsPage2);
            setupPagination(client, overlayTimeline, overlayEventsPage1, null);

            const { container } = render(
                <TimelinePanel {...getProps(room, events)} overlayTimelineSet={overlayTimelineSet} />,
            );

            await waitFor(() =>
                expectEvents(container, [
                    // These first two are the newly loaded events
                    overlayEvents[0],
                    overlayEvents[1],
                    overlayEvents[2],
                    overlayEvents[3],
                    events[0],
                    overlayEvents[4],
                ]),
            );
        });

        it("extends overlay window beyond main window at the end of the timeline", async () => {
            const [client, room, events] = setupTestData();
            const [virtualRoom, overlayEvents] = setupOverlayTestData(client, events);
            // Delete event 1 so the TimelinePanel will still leave some stuff
            // unloaded for us to test with
            events.pop();

            const overlayEventsPage1 = overlayEvents.slice(0, 2);
            const overlayEventsPage2 = overlayEvents.slice(2, 5);

            // Start with only page 1 of the overlay events in the window
            const [overlayTimeline, overlayTimelineSet] = mkTimeline(virtualRoom, overlayEventsPage1);
            setupPagination(client, overlayTimeline, null, overlayEventsPage2);

            const { container } = render(
                <TimelinePanel {...getProps(room, events)} overlayTimelineSet={overlayTimelineSet} />,
            );

            await waitFor(() =>
                expectEvents(container, [
                    overlayEvents[0],
                    events[0],
                    overlayEvents[1],
                    // These are the newly loaded events
                    overlayEvents[2],
                    overlayEvents[3],
                    overlayEvents[4],
                ]),
            );
        });

        it("paginates", async () => {
            const [client, room, events] = setupTestData();
            const [virtualRoom, overlayEvents] = setupOverlayTestData(client, events);

            const eventsPage1 = events.slice(0, 1);
            const eventsPage2 = events.slice(1, 2);

            // Start with only page 1 of the main events in the window
            const [timeline, timelineSet] = mkTimeline(room, eventsPage1);
            const [, overlayTimelineSet] = mkTimeline(virtualRoom, overlayEvents);
            setupPagination(client, timeline, null, eventsPage2);

            await withScrollPanelMountSpy(async (mountSpy) => {
                const { container } = render(
                    <TimelinePanel
                        {...getProps(room, events)}
                        timelineSet={timelineSet}
                        overlayTimelineSet={overlayTimelineSet}
                    />,
                );

                await waitFor(() => expectEvents(container, [overlayEvents[0], events[0]]));

                // ScrollPanel has no chance of working in jsdom, so we've no choice
                // but to do some shady stuff to trigger the fill callback by hand
                const scrollPanel = mountSpy.mock.contexts[0] as ScrollPanel;
                scrollPanel.props.onFillRequest!(false);

                await waitFor(() =>
                    expectEvents(container, [
                        overlayEvents[0],
                        events[0],
                        overlayEvents[1],
                        overlayEvents[2],
                        overlayEvents[3],
                        events[1],
                        overlayEvents[4],
                    ]),
                );
            });
        });

        it.each([
            ["down", "main", true, false],
            ["down", "overlay", true, true],
            ["up", "main", false, false],
            ["up", "overlay", false, true],
        ])("unpaginates %s to an event from the %s timeline", async (_s1, _s2, backwards, fromOverlay) => {
            const [client, room, events] = setupTestData();
            const [virtualRoom, overlayEvents] = setupOverlayTestData(client, events);

            let marker: MatrixEvent;
            let expectedEvents: MatrixEvent[];
            if (backwards) {
                if (fromOverlay) {
                    marker = overlayEvents[1];
                    // Overlay events 0−1 and event 0 should be unpaginated
                    // Overlay events 2−3 should be hidden since they're at the edge of the window
                    expectedEvents = [events[1], overlayEvents[4]];
                } else {
                    marker = events[0];
                    // Overlay event 0 and event 0 should be unpaginated
                    // Overlay events 1−3 should be hidden since they're at the edge of the window
                    expectedEvents = [events[1], overlayEvents[4]];
                }
            } else {
                if (fromOverlay) {
                    marker = overlayEvents[4];
                    // Only the last overlay event should be unpaginated
                    expectedEvents = [
                        overlayEvents[0],
                        events[0],
                        overlayEvents[1],
                        overlayEvents[2],
                        overlayEvents[3],
                        events[1],
                    ];
                } else {
                    // Get rid of overlay event 4 so we can test the case where no overlay events get unpaginated
                    overlayEvents.pop();
                    marker = events[1];
                    // Only event 1 should be unpaginated
                    // Overlay events 1−2 should be hidden since they're at the edge of the window
                    expectedEvents = [overlayEvents[0], events[0]];
                }
            }

            const [, overlayTimelineSet] = mkTimeline(virtualRoom, overlayEvents);

            await withScrollPanelMountSpy(async (mountSpy) => {
                const { container } = render(
                    <TimelinePanel {...getProps(room, events)} overlayTimelineSet={overlayTimelineSet} />,
                );

                await waitFor(() =>
                    expectEvents(container, [
                        overlayEvents[0],
                        events[0],
                        overlayEvents[1],
                        overlayEvents[2],
                        overlayEvents[3],
                        events[1],
                        ...(!backwards && !fromOverlay ? [] : [overlayEvents[4]]),
                    ]),
                );

                // ScrollPanel has no chance of working in jsdom, so we've no choice
                // but to do some shady stuff to trigger the unfill callback by hand
                const scrollPanel = mountSpy.mock.contexts[0] as ScrollPanel;
                scrollPanel.props.onUnfillRequest!(backwards, marker.getId()!);

                await waitFor(() => expectEvents(container, expectedEvents));
            });
        });
    });

    describe("when a thread updates", () => {
        let client: MatrixClient;
        let room: Room;
        let allThreads: EventTimelineSet;
        let root: MatrixEvent;
        let reply1: MatrixEvent;
        let reply2: MatrixEvent;

        beforeEach(() => {
            client = MatrixClientPeg.safeGet();

            Thread.hasServerSideSupport = FeatureSupport.Stable;
            room = new Room("roomId", client, "userId", { pendingEventOrdering: PendingEventOrdering.Detached });
            allThreads = new EventTimelineSet(
                room,
                {
                    pendingEvents: false,
                },
                undefined,
                undefined,
                ThreadFilterType.All,
            );
            const timeline = new EventTimeline(allThreads);
            allThreads.getLiveTimeline = () => timeline;
            allThreads.getTimelineForEvent = () => timeline;

            reply1 = new MatrixEvent({
                room_id: room.roomId,
                event_id: "event_reply_1",
                type: EventType.RoomMessage,
                sender: "userId",
                content: createMessageEventContent("ReplyEvent1"),
                origin_server_ts: 0,
            });

            reply2 = new MatrixEvent({
                room_id: room.roomId,
                event_id: "event_reply_2",
                type: EventType.RoomMessage,
                sender: "userId",
                content: createMessageEventContent("ReplyEvent2"),
                origin_server_ts: 0,
            });

            root = new MatrixEvent({
                room_id: room.roomId,
                event_id: "event_root_1",
                type: EventType.RoomMessage,
                sender: "userId",
                content: createMessageEventContent("RootEvent"),
                origin_server_ts: 0,
            });

            const eventMap: { [key: string]: MatrixEvent } = {
                [root.getId()!]: root,
                [reply1.getId()!]: reply1,
                [reply2.getId()!]: reply2,
            };

            room.findEventById = (eventId: string) => eventMap[eventId];
            client.fetchRoomEvent = async (roomId: string, eventId: string) =>
                roomId === room.roomId ? eventMap[eventId]?.event : {};
        });

        it("updates thread previews", async () => {
            mocked(client.supportsThreads).mockReturnValue(true);
            reply1.getContent()["m.relates_to"] = {
                rel_type: RelationType.Thread,
                event_id: root.getId(),
            };
            reply2.getContent()["m.relates_to"] = {
                rel_type: RelationType.Thread,
                event_id: root.getId(),
            };

            const thread = room.createThread(root.getId()!, root, [], true);
            // So that we do not have to mock the thread loading
            thread.initialEventsFetched = true;
            // @ts-ignore
            thread.fetchEditsWhereNeeded = () => Promise.resolve();
            await thread.addEvent(reply1, false, true);
            await allThreads
                .getLiveTimeline()
                .addEvent(thread.rootEvent!, { toStartOfTimeline: true, addToState: true });
            const replyToEvent = jest.spyOn(thread, "replyToEvent", "get");

            const dom = render(
                <MatrixClientContext.Provider value={client}>
                    <TimelinePanel timelineSet={allThreads} manageReadReceipts sendReadReceiptOnLoad />
                </MatrixClientContext.Provider>,
            );
            await dom.findByText("RootEvent");
            await dom.findByText("ReplyEvent1");
            expect(replyToEvent).toHaveBeenCalled();

            replyToEvent.mockClear();
            await thread.addEvent(reply2, false, true);
            await dom.findByText("RootEvent");
            await dom.findByText("ReplyEvent2");
            expect(replyToEvent).toHaveBeenCalled();
        });

        it("ignores thread updates for unknown threads", async () => {
            root.setUnsigned({
                "m.relations": {
                    [THREAD_RELATION_TYPE.name]: {
                        latest_event: reply1.event,
                        count: 1,
                        current_user_participated: true,
                    },
                },
            });

            const realThread = room.createThread(root.getId()!, root, [], true);
            // So that we do not have to mock the thread loading
            realThread.initialEventsFetched = true;
            // @ts-ignore
            realThread.fetchEditsWhereNeeded = () => Promise.resolve();
            await realThread.addEvent(reply1, true);
            await allThreads
                .getLiveTimeline()
                .addEvent(realThread.rootEvent!, { toStartOfTimeline: true, addToState: true });
            const replyToEvent = jest.spyOn(realThread, "replyToEvent", "get");

            // @ts-ignore
            const fakeThread1: Thread = {
                id: undefined!,
                get roomId(): string {
                    return room.roomId;
                },
            };

            const fakeRoom = new Room("thisroomdoesnotexist", client, "userId");
            // @ts-ignore
            const fakeThread2: Thread = {
                id: root.getId()!,
                get roomId(): string {
                    return fakeRoom.roomId;
                },
            };

            const dom = render(
                <MatrixClientContext.Provider value={client}>
                    <TimelinePanel timelineSet={allThreads} manageReadReceipts sendReadReceiptOnLoad />
                </MatrixClientContext.Provider>,
            );
            await dom.findByText("RootEvent");
            await dom.findByText("ReplyEvent1");
            expect(replyToEvent).toHaveBeenCalled();

            replyToEvent.mockClear();
            room.emit(ThreadEvent.Update, fakeThread1);
            room.emit(ThreadEvent.Update, fakeThread2);
            await dom.findByText("ReplyEvent1");
            expect(replyToEvent).not.toHaveBeenCalled();
            replyToEvent.mockClear();
        });
    });

    it("renders when the last message is an undecryptable thread root", async () => {
        const client = MatrixClientPeg.safeGet();
        client.isRoomEncrypted = () => true;
        client.supportsThreads = () => true;
        client.decryptEventIfNeeded = () => Promise.resolve();
        const authorId = client.getUserId()!;
        const room = new Room("roomId", client, authorId, {
            lazyLoadMembers: false,
            pendingEventOrdering: PendingEventOrdering.Detached,
        });

        const events = mockEvents(room);
        const timelineSet = room.getUnfilteredTimelineSet();

        const { rootEvent } = mkThread({
            room,
            client,
            authorId,
            participantUserIds: [authorId],
        });

        events.push(rootEvent);

        events.forEach((event) =>
            timelineSet.getLiveTimeline().addEvent(event, { toStartOfTimeline: true, addToState: true }),
        );

        const roomMembership = mkMembership({
            mship: KnownMembership.Join,
            prevMship: KnownMembership.Join,
            user: authorId,
            room: room.roomId,
            event: true,
            skey: "123",
        });

        events.push(roomMembership);

        const member = new RoomMember(room.roomId, authorId);
        member.membership = KnownMembership.Join;

        const roomState = new RoomState(room.roomId);
        jest.spyOn(roomState, "getMember").mockReturnValue(member);

        jest.spyOn(timelineSet.getLiveTimeline(), "getState").mockReturnValue(roomState);
        timelineSet.addEventToTimeline(roomMembership, timelineSet.getLiveTimeline(), {
            toStartOfTimeline: false,
            addToState: true,
        });

        for (const event of events) {
            jest.spyOn(event, "isDecryptionFailure").mockReturnValue(true);
            jest.spyOn(event, "shouldAttemptDecryption").mockReturnValue(false);
        }

        const { container } = render(
            <MatrixClientContext.Provider value={client}>
                <TimelinePanel timelineSet={timelineSet} manageReadReceipts={true} sendReadReceiptOnLoad={true} />
            </MatrixClientContext.Provider>,
        );

        await waitFor(() => expect(screen.queryByRole("progressbar")).toBeNull());
        await waitFor(() => expect(container.querySelector(".mx_RoomView_MessageList")).not.toBeEmptyDOMElement());
    });

    it("should dump debug logs on Action.DumpDebugLogs", async () => {
        const spy = jest.spyOn(console, "debug");

        const [, room, events] = setupTestData();
        const eventsPage2 = events.slice(1, 2);

        // Start with only page 2 of the main events in the window
        const [, timelineSet] = mkTimeline(room, eventsPage2);
        room.getTimelineSets = jest.fn().mockReturnValue([timelineSet]);

        await withScrollPanelMountSpy(async () => {
            const { container } = render(<TimelinePanel {...getProps(room, events)} timelineSet={timelineSet} />);

            await waitFor(() => expectEvents(container, [events[1]]));
        });

        act(() => defaultDispatcher.fire(Action.DumpDebugLogs));

        await waitFor(() =>
            expect(spy).toHaveBeenCalledWith(expect.stringContaining("TimelinePanel(Room): Debugging info for roomId")),
        );
    });
});<|MERGE_RESOLUTION|>--- conflicted
+++ resolved
@@ -316,11 +316,7 @@
 
                 it("should send a fully read marker and a private receipt", async () => {
                     await renderTimelinePanel();
-<<<<<<< HEAD
-                    timelineSet.addLiveEvent(ev1, { addToState: true });
-=======
-                    act(() => timelineSet.addLiveEvent(ev1, {}));
->>>>>>> 2b883a8a
+                    act(() => timelineSet.addLiveEvent(ev1, { addToState: true }));
                     await flushPromises();
 
                     // @ts-ignore
@@ -367,11 +363,7 @@
 
             it("should send receipts but no fully_read when reading the thread timeline", async () => {
                 await renderTimelinePanel();
-<<<<<<< HEAD
-                timelineSet.addLiveEvent(threadEv1, { addToState: true });
-=======
-                act(() => timelineSet.addLiveEvent(threadEv1, {}));
->>>>>>> 2b883a8a
+                act(() => timelineSet.addLiveEvent(threadEv1, { addToState: true }));
                 await flushPromises();
 
                 // @ts-ignore
