/*
Copyright 2016 Aviral Dasgupta
Copyright 2016 OpenMarket Ltd

Licensed under the Apache License, Version 2.0 (the "License");
you may not use this file except in compliance with the License.
You may obtain a copy of the License at

    http://www.apache.org/licenses/LICENSE-2.0

Unless required by applicable law or agreed to in writing, software
distributed under the License is distributed on an "AS IS" BASIS,
WITHOUT WARRANTIES OR CONDITIONS OF ANY KIND, either express or implied.
See the License for the specific language governing permissions and
limitations under the License.
*/

// Squirrel on windows starts the app with various flags
// as hooks to tell us when we've been installed/uninstalled
// etc.
const checkSquirrelHooks = require('./squirrelhooks');
if (checkSquirrelHooks()) return;

const argv = require('minimist')(process.argv);
const electron = require('electron');

const tray = require('./tray');
const vectorMenu = require('./vectormenu');
const webContentsHandler = require('./webcontents-handler');

const windowStateKeeper = require('electron-window-state');

if (argv.profile) {
    electron.app.setPath('userData', `${electron.app.getPath('userData')}-${argv.profile}`);
}

let vectorConfig = {};
try {
    vectorConfig = require('../../webapp/config.json');
} catch (e) {
    // it would be nice to check the error code here and bail if the config
    // is unparseable, but we get MODULE_NOT_FOUND in the case of a missing
    // file or invalid json, so node is just very unhelpful.
    // Continue with the defaults (ie. an empty config)
}

const UPDATE_POLL_INTERVAL_MS = 60 * 60 * 1000;
const INITIAL_UPDATE_DELAY_MS = 30 * 1000;

let mainWindow = null;
let appQuitting = false;

function safeOpenURL(target) {
    // openExternal passes the target to open/start/xdg-open,
    // so put fairly stringent limits on what can be opened
    // (for instance, open /bin/sh does indeed open a terminal
    // with a shell, albeit with no arguments)
    const parsedUrl = url.parse(target);
    if (PERMITTED_URL_SCHEMES.indexOf(parsedUrl.protocol) > -1) {
        // explicitly use the URL re-assembled by the url library,
        // so we know the url parser has understood all the parts
        // of the input string
        const newTarget = url.format(parsedUrl);
        electron.shell.openExternal(newTarget);
    }
}

function onWindowOrNavigate(ev, target) {
    // always prevent the default: if something goes wrong,
    // we don't want to end up opening it in the electron
    // app, as we could end up opening any sort of random
    // url in a window that has node scripting access.
    ev.preventDefault();
    safeOpenURL(target);
}

function onLinkContextMenu(ev, params) {
    const popupMenu = new electron.Menu();

    popupMenu.append(new electron.MenuItem({
        label: params.linkURL,
        click() { safeOpenURL(params.linkURL); },
    }));

    popupMenu.append(new electron.MenuItem({
        label: 'Copy Link Address',
        click() { electron.clipboard.writeText(params.linkURL); },
    }));

    popupMenu.popup();
    ev.preventDefault();
}

function installUpdate() {
    // for some reason, quitAndInstall does not fire the
    // before-quit event, so we need to set the flag here.
    appQuitting = true;
    electron.autoUpdater.quitAndInstall();
}

function pollForUpdates() {
    try {
        electron.autoUpdater.checkForUpdates();
    } catch (e) {
        console.log('Couldn\'t check for update', e);
    }
}

function startAutoUpdate(updateBaseUrl) {
    if (updateBaseUrl.slice(-1) !== '/') {
        updateBaseUrl = updateBaseUrl + '/';
    }
    try {
        // For reasons best known to Squirrel, the way it checks for updates
        // is completely different between macOS and windows. On macOS, it
        // hits a URL that either gives it a 200 with some json or
        // 204 No Content. On windows it takes a base path and looks for
        // files under that path.
        if (process.platform === 'darwin') {
            // include the current version in the URL we hit. Electron doesn't add
            // it anywhere (apart from the User-Agent) so it's up to us. We could
            // (and previously did) just use the User-Agent, but this doesn't
            // rely on NSURLConnection setting the User-Agent to what we expect,
            // and also acts as a convenient cache-buster to ensure that when the
            // app updates it always gets a fresh value to avoid update-looping.
            electron.autoUpdater.setFeedURL(
                `${updateBaseUrl}macos/?localVersion=${encodeURIComponent(electron.app.getVersion())}`);

        } else if (process.platform === 'win32') {
            electron.autoUpdater.setFeedURL(`${updateBaseUrl}win32/${process.arch}/`);
        } else {
            // Squirrel / electron only supports auto-update on these two platforms.
            // I'm not even going to try to guess which feed style they'd use if they
            // implemented it on Linux, or if it would be different again.
            console.log('Auto update not supported on this platform');
        }
        // We check for updates ourselves rather than using 'updater' because we need to
        // do it in the main process (and we don't really need to check every 10 minutes:
        // every hour should be just fine for a desktop app)
        // However, we still let the main window listen for the update events.
        // We also wait a short time before checking for updates the first time because
        // of squirrel on windows and it taking a small amount of time to release a
        // lock file.
        setTimeout(pollForUpdates, INITIAL_UPDATE_DELAY_MS);
        setInterval(pollForUpdates, UPDATE_POLL_INTERVAL_MS);
    } catch (err) {
        // will fail if running in debug mode
        console.log('Couldn\'t enable update checking', err);
    }
}

// handle uncaught errors otherwise it displays
// stack traces in popup dialogs, which is terrible (which
// it will do any time the auto update poke fails, and there's
// no other way to catch this error).
// Assuming we generally run from the console when developing,
// this is far preferable.
process.on('uncaughtException', function(error) {
    console.log('Unhandled exception', error);
});

electron.ipcMain.on('install_update', installUpdate);

let focusHandlerAttached = false;
electron.ipcMain.on('setBadgeCount', function(ev, count) {
    electron.app.setBadgeCount(count);
    if (process.platform === 'win32' && mainWindow && !mainWindow.isFocused()) {
        if (count > 0) {
            if (!focusHandlerAttached) {
                mainWindow.once('focus', () => {
                    mainWindow.flashFrame(false);
                    focusHandlerAttached = false;
                });
                focusHandlerAttached = true;
            }
            mainWindow.flashFrame(true);
        } else {
            mainWindow.flashFrame(false);
        }
    }
});

let powerSaveBlockerId;
electron.ipcMain.on('app_onAction', function(ev, payload) {
    switch (payload.action) {
        case 'call_state':
            if (powerSaveBlockerId && powerSaveBlockerId.isStarted(powerSaveBlockerId)) {
                if (payload.state === 'ended') {
                    electron.powerSaveBlocker.stop(powerSaveBlockerId);
                }
            } else {
                if (payload.state === 'connected') {
                    powerSaveBlockerId = electron.powerSaveBlocker.start('prevent-display-sleep');
                }
            }
            break;
    }
});


electron.app.commandLine.appendSwitch('--enable-usermedia-screen-capturing');

const shouldQuit = electron.app.makeSingleInstance((commandLine, workingDirectory) => {
    // Someone tried to run a second instance, we should focus our window.
    if (mainWindow) {
        if (!mainWindow.isVisible()) mainWindow.show();
        if (mainWindow.isMinimized()) mainWindow.restore();
        mainWindow.focus();
    }
});

if (shouldQuit) {
<<<<<<< HEAD
    console.log("Other instance detected: exiting");
    electron.app.exit();
=======
    console.log('Other instance detected: exiting');
    electron.app.quit();
>>>>>>> 543f4efc
}

electron.app.on('ready', () => {
    if (vectorConfig.update_base_url) {
        console.log(`Starting auto update with base URL: ${vectorConfig.update_base_url}`);
        startAutoUpdate(vectorConfig.update_base_url);
    } else {
        console.log('No update_base_url is defined: auto update is disabled');
    }

    const iconPath = `${__dirname}/../img/riot.${process.platform === 'win32' ? 'ico' : 'png'}`;

    // Load the previous window state with fallback to defaults
    const mainWindowState = windowStateKeeper({
        defaultWidth: 1024,
        defaultHeight: 768,
    });

    mainWindow = new electron.BrowserWindow({
        icon: iconPath,
        show: false,
        autoHideMenuBar: true,

        x: mainWindowState.x,
        y: mainWindowState.y,
        width: mainWindowState.width,
        height: mainWindowState.height,
    });
    mainWindow.loadURL(`file://${__dirname}/../../webapp/index.html`);
    electron.Menu.setApplicationMenu(vectorMenu);

    // Create trayIcon icon
    tray.create(mainWindow, {
        icon_path: iconPath,
        brand: vectorConfig.brand || 'Riot',
    });

    if (!argv.hidden) {
        mainWindow.once('ready-to-show', () => {
            mainWindow.show();
        });
    }

    mainWindow.on('closed', () => {
        mainWindow = null;
    });
    mainWindow.on('close', (e) => {
        if (!appQuitting && (tray.hasTray() || process.platform === 'darwin')) {
            // On Mac, closing the window just hides it
            // (this is generally how single-window Mac apps
            // behave, eg. Mail.app)
            e.preventDefault();
            mainWindow.hide();
            return false;
        }
    });

    webContentsHandler(mainWindow.webContents);
    mainWindowState.manage(mainWindow);
});

electron.app.on('window-all-closed', () => {
    electron.app.quit();
});

electron.app.on('activate', () => {
    mainWindow.show();
});

electron.app.on('before-quit', () => {
    appQuitting = true;
});

// Set the App User Model ID to match what the squirrel
// installer uses for the shortcut icon.
// This makes notifications work on windows 8.1 (and is
// a noop on other platforms).
electron.app.setAppUserModelId('com.squirrel.riot-web.Riot');<|MERGE_RESOLUTION|>--- conflicted
+++ resolved
@@ -210,13 +210,8 @@
 });
 
 if (shouldQuit) {
-<<<<<<< HEAD
-    console.log("Other instance detected: exiting");
+    console.log('Other instance detected: exiting');
     electron.app.exit();
-=======
-    console.log('Other instance detected: exiting');
-    electron.app.quit();
->>>>>>> 543f4efc
 }
 
 electron.app.on('ready', () => {
