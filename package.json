--- conflicted
+++ resolved
@@ -70,15 +70,9 @@
         "gfm.css": "^1.1.2",
         "jsrsasign": "^10.5.25",
         "katex": "^0.16.0",
-<<<<<<< HEAD
         "matrix-js-sdk": "github:matrix-org/matrix-js-sdk#develop",
         "matrix-react-sdk": "github:matrix-org/matrix-react-sdk#develop",
         "matrix-widget-api": "^1.3.1",
-=======
-        "matrix-js-sdk": "24.0.0",
-        "matrix-react-sdk": "3.69.0",
-        "matrix-widget-api": "^1.1.1",
->>>>>>> 7a002341
         "react": "17.0.2",
         "react-dom": "17.0.2",
         "sanitize-html": "^2.3.2",
