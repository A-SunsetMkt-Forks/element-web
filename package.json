--- conflicted
+++ resolved
@@ -93,11 +93,7 @@
     "maplibre-gl": "^1.15.2",
     "matrix-encrypt-attachment": "^1.0.3",
     "matrix-events-sdk": "^0.0.1-beta.7",
-<<<<<<< HEAD
-    "matrix-js-sdk": "github:matrix-org/matrix-js-sdk#develop",
-=======
     "matrix-js-sdk": "21.0.1",
->>>>>>> dda9b5aa
     "matrix-widget-api": "^1.1.1",
     "minimist": "^1.2.5",
     "opus-recorder": "^8.0.3",
