--- conflicted
+++ resolved
@@ -156,13 +156,8 @@
         "mkdirp": "^3.0.0",
         "modernizr": "^3.12.0",
         "node-fetch": "^2.6.7",
-<<<<<<< HEAD
         "optimize-css-assets-webpack-plugin": "^6.0.1",
-        "postcss": "^8.4.16",
-=======
-        "optimize-css-assets-webpack-plugin": "^6.0.0",
         "postcss": "^8.4.31",
->>>>>>> 9fce52bf
         "postcss-easings": "^2.0.0",
         "postcss-hexrgba": "2.0.1",
         "postcss-import": "^12.0.1",
@@ -187,14 +182,9 @@
         "terser-webpack-plugin": "^5.3.9",
         "ts-node": "^10.9.1",
         "ts-prune": "^0.10.3",
-<<<<<<< HEAD
-        "typescript": "5.1.6",
+        "typescript": "5.2.2",
         "util": "^0.12.5",
         "webpack": "^5.88.2",
-=======
-        "typescript": "5.2.2",
-        "webpack": "^4.47.0",
->>>>>>> 9fce52bf
         "webpack-bundle-analyzer": "^4.8.0",
         "webpack-cli": "^4.10.0",
         "webpack-dev-server": "^4.15.1",
