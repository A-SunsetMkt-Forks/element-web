#   Copyright 2017 Aviral Dasgupta
#
#   Licensed under the Apache License, Version 2.0 (the "License");
#   you may not use this file except in compliance with the License.
#   You may obtain a copy of the License at
#
#       http://www.apache.org/licenses/LICENSE-2.0
#
#   Unless required by applicable law or agreed to in writing, software
#   distributed under the License is distributed on an "AS IS" BASIS,
#   WITHOUT WARRANTIES OR CONDITIONS OF ANY KIND, either express or implied.
#   See the License for the specific language governing permissions and
#   limitations under the License.

root = true

[*]
charset=utf-8
end_of_line = lf
insert_final_newline = true
indent_style = space
indent_size = 4
trim_trailing_whitespace = true

[*.{yml,yaml}]
<<<<<<< HEAD
=======
indent_size = 2

[package.json]
>>>>>>> ca98529b
indent_size = 2<|MERGE_RESOLUTION|>--- conflicted
+++ resolved
@@ -23,10 +23,7 @@
 trim_trailing_whitespace = true
 
 [*.{yml,yaml}]
-<<<<<<< HEAD
-=======
 indent_size = 2
 
 [package.json]
->>>>>>> ca98529b
 indent_size = 2