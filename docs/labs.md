--- conflicted
+++ resolved
@@ -50,7 +50,6 @@
 
 Exposes a way to access all the integration managers known to Riot. This is an implementation of [MSC1957](https://github.com/matrix-org/matrix-doc/pull/1957).
 
-<<<<<<< HEAD
 ## New ways to ignore people (`feature_mjolnir`)
 
 When enabled, a new settings tab appears for users to be able to manage their ban lists. 
@@ -60,12 +59,11 @@
 Ban lists are rooms within Matrix, proposed as [MSC2313](https://github.com/matrix-org/matrix-doc/pull/2313).
 [Mjolnir](https://github.com/matrix-org/mjolnir) is a set of moderation tools which support
 ban lists.
-=======
+
 ## Verifications in DMs (`feature_dm_verification`)
 
 An implementation of [MSC2241](https://github.com/matrix-org/matrix-doc/pull/2241). When enabled, verification might not work with devices which don't support MSC2241.
 
 ## New user info panel (`feature_user_info_panel`)
 
-A new implementation of the user & member info panel, designed to share more code between showing community members & room members.
->>>>>>> 67b87e26
+A new implementation of the user & member info panel, designed to share more code between showing community members & room members.