/* eslint-disable quote-props */

const dotenv = require('dotenv');
const path = require('path');
const webpack = require('webpack');
const HtmlWebpackPlugin = require('html-webpack-plugin');
const MiniCssExtractPlugin = require('mini-css-extract-plugin');
const TerserPlugin = require('terser-webpack-plugin');
const OptimizeCSSAssetsPlugin = require('optimize-css-assets-webpack-plugin');
const HtmlWebpackInjectPreload = require('@principalstudio/html-webpack-inject-preload');
const { ExtendedAPIPlugin } = require('webpack');

dotenv.config();
let ogImageUrl = process.env.RIOT_OG_IMAGE_URL;
if (!ogImageUrl) ogImageUrl = 'https://app.element.io/themes/element/img/logos/opengraph.png';

const cssThemes = {
    // CSS themes
    "theme-legacy": "./node_modules/matrix-react-sdk/res/themes/legacy-light/css/legacy-light.scss",
    "theme-legacy-dark": "./node_modules/matrix-react-sdk/res/themes/legacy-dark/css/legacy-dark.scss",
    "theme-light": "./node_modules/matrix-react-sdk/res/themes/light/css/light.scss",
    "theme-dark": "./node_modules/matrix-react-sdk/res/themes/dark/css/dark.scss",
    "theme-light-custom": "./node_modules/matrix-react-sdk/res/themes/light-custom/css/light-custom.scss",
    "theme-dark-custom": "./node_modules/matrix-react-sdk/res/themes/dark-custom/css/dark-custom.scss",
};

function getActiveThemes() {
    // We want to use `light` theme by default if it's not defined.
    const theme = process.env.MATRIX_THEMES ?? 'dark';
    const themes = theme.split(',').filter(x => x).map(x => x.trim()).filter(x => x);
    return themes;
}

module.exports = (env, argv) => {
    let nodeEnv = argv.mode;
    if (process.env.CI_PACKAGE) {
        // Don't run minification for CI builds (this is only set for runs on develop)
        // We override this via environment variable to avoid duplicating the scripts
        // in `package.json` just for a different mode.
        argv.mode = "development";

        // More and more people are using nightly build as their main client
        // Libraries like React have a development build that is useful
        // when working on the app but adds significant runtime overhead
        // We want to use the React production build but not compile the whole
        // application to productions standards
        nodeEnv = "production";
    }
    const devMode = nodeEnv !== 'production';
    const useCssHotReload = process.env.CSS_HOT_RELOAD === '1' && devMode;

    const development = {};
    if (argv.mode === "production") {
        development['devtool'] = 'nosources-source-map';
    } else {
        // This makes the sourcemaps human readable for developers. We use eval-source-map
        // because the plain source-map devtool ruins the alignment.
        development['devtool'] = 'eval-source-map';
    }

    // Resolve the directories for the react-sdk and js-sdk for later use. We resolve these early so we
    // don't have to call them over and over. We also resolve to the package.json instead of the src
    // directory so we don't have to rely on a index.js or similar file existing.
    const reactSdkSrcDir = path.resolve(require.resolve("matrix-react-sdk/package.json"), '..', 'src');
    const jsSdkSrcDir = path.resolve(require.resolve("matrix-js-sdk/package.json"), '..', 'src');

    const ACTIVE_THEMES = getActiveThemes();
    function getThemesImports() {
        const imports = ACTIVE_THEMES.map((t, index) => {
            const themeImportPath = cssThemes[`theme-${ t }`].replace('./node_modules/', '');
            return themeImportPath;
        });
        const s = JSON.stringify(ACTIVE_THEMES);
        return `
            window.MX_insertedThemeStylesCounter = 0;
            window.MX_DEV_ACTIVE_THEMES = (${ s });
            ${ imports.map(i => `import("${ i }")`).join('\n') };
        `;
    }

    return {
        ...development,
        node: {
            // Mock out the NodeFS module: The opus decoder imports this wrongly.
            fs: 'empty',
        },

        entry: {
            "bundle": "./src/vector/index.ts",
            "mobileguide": "./src/vector/mobile_guide/index.ts",
            "jitsi": "./src/vector/jitsi/index.ts",
            "usercontent": "./node_modules/matrix-react-sdk/src/usercontent/index.js",
            ...(useCssHotReload ? {} : cssThemes),
        },

        optimization: {
            // Put all of our CSS into one useful place - this is needed for MiniCssExtractPlugin.
            // Previously we used a different extraction plugin that did this magic for us, but
            // now we need to consider that the CSS needs to be bundled up together.
            splitChunks: {
                cacheGroups: {
                    styles: {
                        name: 'styles',
                        test: /\.css$/,
                        enforce: true,
                        // Do not add `chunks: 'all'` here because you'll break the app entry point.
                    },
                    default: {
                        reuseExistingChunk: true,
                    },
                },
            },

            // This fixes duplicate files showing up in chrome with sourcemaps enabled.
            // See https://github.com/webpack/webpack/issues/7128 for more info.
            namedModules: false,

            // Minification is normally enabled by default for webpack in production mode, but
            // we use a CSS optimizer too and need to manage it ourselves.
            minimize: argv.mode === 'production',
            minimizer: argv.mode === 'production' ? [new TerserPlugin({}), new OptimizeCSSAssetsPlugin({})] : [],

            // Set the value of `process.env.NODE_ENV` for libraries like React
            // See also https://v4.webpack.js.org/configuration/optimization/#optimizationnodeenv
            nodeEnv,
        },

        resolve: {
            // We define an alternative import path so we can safely use src/ across the react-sdk
            // and js-sdk. We already import from src/ where possible to ensure our source maps are
            // extremely accurate (and because we're capable of compiling the layers manually rather
            // than relying on partially-mangled output from babel), though we do need to fix the
            // package level import (stuff like `import {Thing} from "matrix-js-sdk"` for example).
            // We can't use the aliasing down below to point at src/ because that'll fail to resolve
            // the package.json for the dependency. Instead, we rely on the package.json of each
            // layer to have our custom alternate fields to load things in the right order. These are
            // the defaults of webpack prepended with `matrix_src_`.
            mainFields: ['matrix_src_browser', 'matrix_src_main', 'browser', 'main'],
            aliasFields: ['matrix_src_browser', 'browser'],

            // We need to specify that TS can be resolved without an extension
            extensions: ['.js', '.json', '.ts', '.tsx'],
            alias: {
                // alias any requires to the react module to the one in our path,
                // otherwise we tend to get the react source included twice when
                // using `npm link` / `yarn link`.
                "react": path.resolve(__dirname, 'node_modules/react'),
                "react-dom": path.resolve(__dirname, 'node_modules/react-dom'),

                // same goes for js-sdk - we don't need two copies.
                "matrix-js-sdk": path.resolve(__dirname, 'node_modules/matrix-js-sdk'),
                // and prop-types and sanitize-html
                "prop-types": path.resolve(__dirname, 'node_modules/prop-types'),
                "sanitize-html": path.resolve(__dirname, 'node_modules/sanitize-html'),

                // Define a variable so the i18n stuff can load
                "$webapp": path.resolve(__dirname, 'webapp'),
            },
        },

        module: {
            noParse: [
                // for cross platform compatibility use [\\\/] as the path separator
                // this ensures that the regex trips on both Windows and *nix

                // don't parse the languages within highlight.js. They cause stack
                // overflows (https://github.com/webpack/webpack/issues/1721), and
                // there is no need for webpack to parse them - they can just be
                // included as-is.
                /highlight\.js[\\/]lib[\\/]languages/,

                // olm takes ages for webpack to process, and it's already heavily
                // optimised, so there is little to gain by us uglifying it.
                /olm[\\/](javascript[\\/])?olm\.js$/,
            ],
            rules: [
                useCssHotReload && {
                    test: /devcss\.ts$/,
                    loader: 'string-replace-loader',
                    options: {
                        search: '"use theming";',
                        replace: getThemesImports(),
                    },
                },
                {
                    test: /\.worker\.ts$/,
                    loader: "worker-loader",
                },
                {
                    test: /\.(ts|js)x?$/,
                    include: (f) => {
                        // our own source needs babel-ing
                        if (f.startsWith(path.resolve(__dirname, 'src'))) return true;

                        // we use the original source files of react-sdk and js-sdk, so we need to
                        // run them through babel. Because the path tested is the resolved, absolute
                        // path, these could be anywhere thanks to yarn link. We must also not
                        // include node modules inside these modules, so we add 'src'.
                        if (f.startsWith(reactSdkSrcDir)) return true;
                        if (f.startsWith(jsSdkSrcDir)) return true;

                        // but we can't run all of our dependencies through babel (many of them still
                        // use module.exports which breaks if babel injects an 'include' for its
                        // polyfills: probably fixable but babeling all our dependencies is probably
                        // not necessary anyway). So, for anything else, don't babel.
                        return false;
                    },
                    loader: 'babel-loader',
                    options: {
                        cacheDirectory: true,
                    },
                },
                {
                    test: /\.css$/,
                    use: [
                        MiniCssExtractPlugin.loader,
                        {
                            loader: 'css-loader',
                            options: {
                                importLoaders: 1,
                                sourceMap: true,
                            },
                        },
                        {
                            loader: 'postcss-loader',
                            ident: 'postcss',
                            options: {
                                sourceMap: true,
                                plugins: () => [
                                    // Note that we use significantly fewer plugins on the plain
                                    // CSS parser. If we start to parse plain CSS, we end with all
                                    // kinds of nasty problems (like stylesheets not loading).
                                    //
                                    // You might have noticed that we're also sending regular CSS
                                    // through PostCSS. This looks weird, and in fact is probably
                                    // not what you'd expect, however in order for our CSS build
                                    // to work nicely we have to do this. Because down the line
                                    // our SCSS stylesheets reference plain CSS we have to load
                                    // the plain CSS through PostCSS so it can find it safely. This
                                    // also acts like a babel-for-css by transpiling our (S)CSS
                                    // down/up to the right browser support (prefixes, etc).
                                    // Further, if we don't do this then PostCSS assumes that our
                                    // plain CSS is SCSS and it really doesn't like that, even
                                    // though plain CSS should be compatible. The chunking options
                                    // at the top of this webpack config help group the SCSS and
                                    // plain CSS together for the bundler.

                                    require("postcss-simple-vars")(),
                                    require("postcss-strip-inline-comments")(),
                                    require("postcss-hexrgba")(),

                                    // It's important that this plugin is last otherwise we end
                                    // up with broken CSS.
                                    require('postcss-preset-env')({ stage: 3, browsers: 'last 2 versions' }),
                                ],
                                parser: "postcss-scss",
                                "local-plugins": true,
                            },
                        },
                    ],
                },
                {
                    test: /\.scss$/,
                    use: [
                        /**
                         * This code is hopeful that no .scss outside of our themes will be directly imported in any
                         * of the JS/TS files.
                         * Should be MUCH better with webpack 5, but we're stuck to this solution for now.
                         */
                        useCssHotReload ? {
                            loader: 'style-loader',
                            /**
                             * If we refactor the `theme.js` in `matrix-react-sdk` a little bit,
                             * we could try using `lazyStyleTag` here to add and remove styles on demand,
                             * that would nicely resolve issues of race conditions for themes,
                             * at least for development purposes.
                             */
                            options: {

                                insert: function insertBeforeAt(element) {
                                    const parent = document.querySelector('head');
                                    // We're in iframe
                                    if (!window.MX_DEV_ACTIVE_THEMES) {
                                        parent.appendChild(element);
                                        return;
                                    }
                                    // Properly disable all other instances of themes
                                    element.disabled = true;
                                    element.onload = () => {
                                        element.disabled = true;
                                    };
                                    const theme = window.MX_DEV_ACTIVE_THEMES[window.MX_insertedThemeStylesCounter];
                                    element.setAttribute('data-mx-theme', theme);
                                    window.MX_insertedThemeStylesCounter++;
                                    parent.appendChild(element);
                                },
                            },
                        } : MiniCssExtractPlugin.loader,
                        {
                            loader: 'css-loader',
                            options: {
                                importLoaders: 1,
                                sourceMap: true,
                            },
                        },
                        {
                            loader: 'postcss-loader',
                            ident: 'postcss',
                            options: {
                                sourceMap: true,
                                plugins: () => [
                                    // Note that we use slightly different plugins for SCSS.

                                    require('postcss-import')(),
                                    require("postcss-mixins")(),
                                    require("postcss-simple-vars")(),
                                    require("postcss-extend")(),
                                    require("postcss-nested")(),
                                    require("postcss-easings")(),
                                    require("postcss-strip-inline-comments")(),
                                    require("postcss-hexrgba")(),

                                    // It's important that this plugin is last otherwise we end
                                    // up with broken CSS.
                                    require('postcss-preset-env')({ stage: 3, browsers: 'last 2 versions' }),
                                ],
                                parser: "postcss-scss",
                                "local-plugins": true,
                            },
                        },
                    ],
                },
                {
                    test: /\.wasm$/,
                    loader: "file-loader",
                    type: "javascript/auto", // https://github.com/webpack/webpack/issues/6725
                    options: {
                        name: '[name].[hash:7].[ext]',
                        outputPath: '.',
                    },
                },
                {
                    // Fix up the name of the opus-recorder worker (react-sdk dependency).
                    // We more or less just want it to be clear it's for opus and not something else.
                    test: /encoderWorker\.min\.js$/,
                    loader: "file-loader",
                    type: "javascript/auto", // https://github.com/webpack/webpack/issues/6725
                    options: {
                        // We deliberately override the name so it makes sense in debugging
                        name: 'opus-encoderWorker.min.[hash:7].[ext]',
                        outputPath: '.',
                    },
                },
                {
                    // Special case the recorder worklet as it can't end up HMR'd, but the worker-loader
                    // isn't good enough for us. Note that the worklet-loader is listed as "do not use",
                    // however it seems to work fine for our purposes.
                    test: /RecorderWorklet\.ts$/,
                    type: "javascript/auto",
                    use: [ // executed last -> first, for some reason.
                        {
                            loader: "worklet-loader",
                            options: {
                                // Override name so we know what it is in the output.
                                name: 'recorder-worklet.[hash:7].js',
                            },
                        },
                        {
                            // TS -> JS because the worklet-loader won't do this for us.
                            loader: "babel-loader",
                        },
                    ],
                },
                {
                    // This is from the same place as the encoderWorker above, but only needed
                    // for Safari support.
                    test: /decoderWorker\.min\.js$/,
                    loader: "file-loader",
                    type: "javascript/auto", // https://github.com/webpack/webpack/issues/6725
                    options: {
                        // We deliberately override the name so it makes sense in debugging
                        name: 'opus-decoderWorker.min.[hash:7].[ext]',
                        outputPath: '.',
                    },
                },
                {
                    // This is from the same place as the encoderWorker above, but only needed
                    // for Safari support.
                    test: /decoderWorker\.min\.wasm$/,
                    loader: "file-loader",
                    type: "javascript/auto", // https://github.com/webpack/webpack/issues/6725
                    options: {
                        // We deliberately don't change the name because the decoderWorker has this
                        // hardcoded. This is here to avoid the default wasm rule from adding a hash.
                        name: 'decoderWorker.min.wasm',
                        outputPath: '.',
                    },
                },
                {
                    // This is from the same place as the encoderWorker above, but only needed
                    // for Safari support.
                    test: /waveWorker\.min\.js$/,
                    loader: "file-loader",
                    type: "javascript/auto", // https://github.com/webpack/webpack/issues/6725
                    options: {
                        // We deliberately override the name so it makes sense in debugging
                        name: 'wave-encoderWorker.min.[hash:7].[ext]',
                        outputPath: '.',
                    },
                },
                {
                    // cache-bust languages.json file placed in
                    // element-web/webapp/i18n during build by copy-res.js
                    test: /\.*languages.json$/,
                    type: "javascript/auto",
                    loader: 'file-loader',
                    options: {
                        name: 'i18n/[name].[hash:7].[ext]',
                    },
                },
                {
                    test: /\.(gif|png|svg|ttf|woff|woff2|xml|ico)$/,
                    // Use a content-based hash in the name so that we can set a long cache
                    // lifetime for assets while still delivering changes quickly.
                    oneOf: [
                        {
                            // Assets referenced in CSS files
                            issuer: /\.(scss|css)$/,
                            loader: 'file-loader',
                            options: {
                                esModule: false,
                                name: '[name].[hash:7].[ext]',
                                outputPath: getAssetOutputPath,
                                publicPath: function(url, resourcePath) {
                                    // CSS image usages end up in the `bundles/[hash]` output
                                    // directory, so we adjust the final path to navigate up
                                    // twice.
                                    const outputPath = getAssetOutputPath(url, resourcePath);
                                    return toPublicPath(path.join("../..", outputPath));
                                },
                            },
                        },
                        {
                            // Assets referenced in HTML and JS files
                            loader: 'file-loader',
                            options: {
                                esModule: false,
                                name: '[name].[hash:7].[ext]',
                                outputPath: getAssetOutputPath,
                                publicPath: function(url, resourcePath) {
                                    const outputPath = getAssetOutputPath(url, resourcePath);
                                    return toPublicPath(outputPath);
                                },
                            },
                        },
                    ],
                },
            ].filter(Boolean),
        },

        plugins: [
            new webpack.EnvironmentPlugin({
                NODE_ENV: 'development', // use 'development' unless process.env.NODE_ENV is defined
                DEBUG: false,
            }),

            // This exports our CSS using the splitChunks and loaders above.
            new MiniCssExtractPlugin({
                filename: useCssHotReload ? "bundles/[name].css" : "bundles/[hash]/[name].css",
                chunkFilename: useCssHotReload ? "bundles/[name].css" : "bundles/[hash]/[name].css",
                ignoreOrder: false, // Enable to remove warnings about conflicting order
            }),

            // This is the app's main entry point.
            new HtmlWebpackPlugin({
                template: './src/vector/index.html',

                // we inject the links ourselves via the template, because
                // HtmlWebpackPlugin will screw up our formatting like the names
                // of the themes and which chunks we actually care about.
                inject: false,
                excludeChunks: ['mobileguide', 'usercontent', 'jitsi'],
                minify: false,
                templateParameters: {
                    og_image_url: ogImageUrl,
                },
            }),

            // This is the jitsi widget wrapper (embedded, so isolated stack)
            new HtmlWebpackPlugin({
                template: './src/vector/jitsi/index.html',
                filename: 'jitsi.html',
                minify: false,
                chunks: ['jitsi'],
            }),

            // This is the mobile guide's entry point (separate for faster mobile loading)
            new HtmlWebpackPlugin({
                template: './src/vector/mobile_guide/index.html',
                filename: 'mobile_guide/index.html',
                minify: false,
                chunks: ['mobileguide'],
            }),

            // These are the static error pages for when the javascript env is *really unsupported*
            new HtmlWebpackPlugin({
                template: './src/vector/static/unable-to-load.html',
                filename: 'static/unable-to-load.html',
                minify: false,
                chunks: [],
            }),
            new HtmlWebpackPlugin({
                template: './src/vector/static/incompatible-browser.html',
                filename: 'static/incompatible-browser.html',
                minify: false,
                chunks: [],
            }),

            // This is the usercontent sandbox's entry point (separate for iframing)
            new HtmlWebpackPlugin({
                template: './node_modules/matrix-react-sdk/src/usercontent/index.html',
                filename: 'usercontent/index.html',
                minify: false,
                chunks: ['usercontent'],
            }),

            new HtmlWebpackInjectPreload({
                files: [{ match: /.*Inter.*\.woff2$/ }],
            }),

<<<<<<< HEAD
            new ExtendedAPIPlugin(),

            ...additionalPlugins,
=======
>>>>>>> 60dd660f
        ],

        output: {
            path: path.join(__dirname, "webapp"),

            // The generated JS (and CSS, from the extraction plugin) are put in a
            // unique subdirectory for the build. There will only be one such
            // 'bundle' directory in the generated tarball; however, hosting
            // servers can collect 'bundles' from multiple versions into one
            // directory and symlink it into place - this allows users who loaded
            // an older version of the application to continue to access webpack
            // chunks even after the app is redeployed.
            filename: "bundles/[hash]/[name].js",
            chunkFilename: "bundles/[hash]/[name].js",
        },

        // configuration for the webpack-dev-server
        devServer: {
            // serve unwebpacked assets from webapp.
            contentBase: [
                './webapp',
            ],

            // Only output errors, warnings, or new compilations.
            // This hides the massive list of modules.
            stats: 'minimal',
            // hot: false,
            // injectHot: false,
            hotOnly: true,
            inline: true,
        },
    };
};

/**
 * Merge assets found via CSS and imports into a single tree, while also preserving
 * directories under e.g. `res` or similar.
 *
 * @param {string} url The adjusted name of the file, such as `warning.1234567.svg`.
 * @param {string} resourcePath The absolute path to the source file with unmodified name.
 * @return {string} The returned paths will look like `img/warning.1234567.svg`.
 */
function getAssetOutputPath(url, resourcePath) {
    // `res` is the parent dir for our own assets in various layers
    // `dist` is the parent dir for KaTeX assets
    const prefix = /^.*[/\\](dist|res)[/\\]/;
    if (!resourcePath.match(prefix)) {
        throw new Error(`Unexpected asset path: ${resourcePath}`);
    }
    let outputDir = path.dirname(resourcePath).replace(prefix, "");
    if (resourcePath.includes("KaTeX")) {
        // Add a clearly named directory segment, rather than leaving the KaTeX
        // assets loose in each asset type directory.
        outputDir = path.join(outputDir, "KaTeX");
    }
    return path.join(outputDir, path.basename(url));
}

/**
 * Convert path to public path format, which always uses forward slashes, since it will
 * be placed directly into things like CSS files.
 *
 * @param {string} path Some path to a file.
 * @returns {string} converted path
 */
function toPublicPath(path) {
    return path.replace(/\\/g, '/');
}<|MERGE_RESOLUTION|>--- conflicted
+++ resolved
@@ -528,12 +528,7 @@
                 files: [{ match: /.*Inter.*\.woff2$/ }],
             }),
 
-<<<<<<< HEAD
             new ExtendedAPIPlugin(),
-
-            ...additionalPlugins,
-=======
->>>>>>> 60dd660f
         ],
 
         output: {
